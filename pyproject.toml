[tool.poetry]
name = "databallpy"
version = "0.0.1"
description = "A package for loading, preprocessing, vizualising and synchronizing soccere event aand tracking data."
authors = [
    "Alexander Oonk <alexanderoonk26@gmail.com>",
    "Daan Grob <daaniogrob@gmail.com>",
]
maintainers = [
    "Alexander Oonk <alexanderoonk26@gmail.com>",
    "Daan Grob <daaniogrob@gmail.com>",
]
license = "MIT"
readme = "README.md"
homepage = "https://pypi.org/project/databallpy/"
documentation = "https://github.com/Alek050/databallpy/tree/main/docs"
repository = "https://github.com/Alek050/databallpy"
keywords = ["soccer", "football", "tracking data", "event data"]
classifiers = [
    "Intended Audience :: Developers",
    "Intended Audience :: Science/Research",
    "Programming Language :: Python :: 3",
    "Programming Language :: Python :: 3.8",
    "Programming Language :: Python :: 3.9",
    "Programming Language :: Python :: 3.10",
    "Programming Language :: Python :: 3.11",
    "License :: MIT",
    "Topic :: Scientific/Engineering",
]

[tool.poetry.dependencies]
python = ">=3.8.1"
pandas = "^1.5.3"
numpy = "^1.24.1"
beautifulsoup4 = "^4.11.1"
lxml = "^4.9.2"
<<<<<<< HEAD
matplotlib = "^3.6.3"
=======
>>>>>>> da5bd788
tqdm = "^4.64.1"

[tool.poetry.dev-dependencies]

[tool.poetry.group.dev.dependencies]
pytest = "^7.2.1"
pytest-cov = "^4.0.0"
flake8 = "^6.0.0"
black = "^22.12.0"
isort = "^5.11.4"

[tool.semantic_release]
version_variable = "pyproject.toml:version" # version location
branch = "main"                             # branch to make releases of
changelog_file = "CHANGELOG.md"             # changelog file
build_command = "poetry build"              # build dists
dist_path = "dist/"                         # where to put dists
upload_to_release = true                    # auto-create GitHub release
upload_to_pypi = false                      # don't auto-upload to PyPI
remove_dist = false                         # don't remove dists
patch_without_tag = true                    # patch release by default

[build-system]
requires = ["poetry-core>=1.0.0"]
build-backend = "poetry.core.masonry.api"

[tool.black]
line_length = 88

[tool.isort]
line_length = 88
multi_line_output = 3
include_trailing_comma = true
src_paths=['databallpy', 'tests']
known_third_party = 'pytest,mock'<|MERGE_RESOLUTION|>--- conflicted
+++ resolved
@@ -34,10 +34,6 @@
 numpy = "^1.24.1"
 beautifulsoup4 = "^4.11.1"
 lxml = "^4.9.2"
-<<<<<<< HEAD
-matplotlib = "^3.6.3"
-=======
->>>>>>> da5bd788
 tqdm = "^4.64.1"
 
 [tool.poetry.dev-dependencies]
