import numpy as np
import pandas as pd

from databallpy.load_data.metadata import Metadata

TD_TRACAB = pd.DataFrame(
    {
        "timestamp": [1509993, 1509994, 1509995, 1509996, 1509997],
        "ball_x": [1.50, 1.81, 2.13, np.nan, 2.76],
        "ball_y": [-0.43, -0.49, -0.56, np.nan, -0.70],
        "ball_z": [0.07, 0.09, 0.11, np.nan, 0.15],
        "ball_status": ["alive", "dead", "alive", np.nan, "alive"],
        "ball_posession": ["away", "away", "away", np.nan, "home"],
        "home_34_x": [-13.50, -13.50, -13.50, np.nan, -13.49],
        "home_34_y": [-4.75, -4.74, -4.73, np.nan, -4.72],
        "away_17_x": [13.22, 13.21, 13.21, np.nan, 13.21],
        "away_17_y": [-13.16, -13.16, -13.17, np.nan, -13.18],
        "matchtime_td": [
            "00:00",
            "00:00",
            "00:00",
            "00:00",
            "45:00",
        ],
        "period": [0, 0, 0, 0, 0],
    }
)


MD_TRACAB = Metadata(
    match_id=1908,
    pitch_dimensions=[100.0, 50.0],
    periods_frames=pd.DataFrame(
        {
            "period": [1, 2, 3, 4, 5],
<<<<<<< HEAD
            "start_frame": [1509993, 1509996, 0, 0, 0],
            "end_frame": [1509994, 1509997, 0, 0, 0],
=======
            "start_frame": [100, 200, 300, 400, np.nan],
            "end_frame": [400, 600, 900, 1200, np.nan],
>>>>>>> dc656e88
            "start_time_td": [
                np.datetime64("2023-01-14") + np.timedelta64(int(1509993 / 25), "s"),
                np.datetime64("2023-01-14") + np.timedelta64(int(1509996 / 25), "s"),
                pd.to_datetime("NaT"),
                pd.to_datetime("NaT"),
                pd.to_datetime("NaT"),
            ],
            "end_time_td": [
                np.datetime64("2023-01-14") + np.timedelta64(int(1509994 / 25), "s"),
                np.datetime64("2023-01-14") + np.timedelta64(int(1509997 / 25), "s"),
                pd.to_datetime("NaT"),
                pd.to_datetime("NaT"),
                pd.to_datetime("NaT"),
            ],
        }
    ),
    frame_rate=25,
    home_team_id=3,
    home_team_name="TeamOne",
    home_formation=None,
    home_score=np.nan,
    home_players=pd.DataFrame(
        {
            "id": [19367, 45849],
            "full_name": ["Piet Schrijvers", "Jan Boskamp"],
            "shirt_num": [1, 2],
            "start_frame": [1509993, 1509993],
            "end_frame": [1509997, 1509995],
        }
    ),
    away_team_id=194,
    away_team_name="TeamTwo",
    away_formation=None,
    away_score=np.nan,
    away_players=pd.DataFrame(
        {
            "id": [184934, 450445],
            "full_name": ["Pepijn Blok", "TestSpeler"],
            "shirt_num": [1, 2],
            "start_frame": [1509993, 1509993],
            "end_frame": [1509997, 1509994],
        }
    ),
)
ED_OPTA = pd.DataFrame(
    {
        "event_id": [
            2499582269,
            2499594199,
            2499594195,
            2499594225,
            2499594243,
            2499594271,
            2499594279,
            2499594285,
            2499594291,
        ],
        "type_id": [34, 32, 32, 1, 1, 100, 43, 3, 7],
        "event": [
            "team set up",
            "start",
            "start",
            "pass",
            "pass",
            None,
            "deleted event",
            "take on",
            "tackle",
        ],
        "period_id": [16, 1, 1, 1, 1, 1, 2, 2, 2],
        "minutes": [0, 0, 0, 0, 0, 0, 30, 30, 31],
        "seconds": [0, 0, 0, 1, 4, 6, 9, 10, 10],
        "player_id": [
            np.nan,
            np.nan,
            np.nan,
            19367,
            45849,
            45849,
            184934,
            45849,
            184934,
        ],
        "team_id": [194, 3, 194, 3, 3, 3, 194, 3, 194],
        "outcome": [1, 1, 1, 1, 0, 0, 1, 0, 1],
        # field dimensions should be [10, 10] to scale down all values by
        # a factor of 10
        "start_x": [5.0, -5.0, 5.0, -0.03, -1.84, -1.9, 5.0, 1.57, 1.57],
        "start_y": [5.0, -5.0, 5.0, 0.01, -0.93, -0.57, 5.0, -2.68, -2.68],
        "datetime": np.array(
            [
                "2023-01-22T11:28:32.117",
                "2023-01-22T12:18:32.152",
                "2023-01-22T12:18:32.152",
                "2023-01-22T12:18:33.637",
                "2023-01-22T12:18:36.207",
                "2023-01-22T12:18:39.109",
                "2023-01-22T12:18:41.615",
                "2023-01-22T12:18:43.119",
                "2023-01-22T12:18:43.120",
            ],
            dtype="datetime64",
        ),
        "player_name": [
            None,
            None,
            None,
            "Piet Schrijvers",
            "Jan Boskamp",
            "Jan Boskamp",
            "Pepijn Blok",
            "Jan Boskamp",
            "Pepijn Blok",
        ],
    }
)
MD_OPTA = Metadata(
    match_id=1908,
    pitch_dimensions=[10.0, 10.0],
    periods_frames=pd.DataFrame(
        {
            "period": [1, 2, 3, 4, 5],
            "start_datetime_opta": [
                pd.to_datetime("20230122T121832+0000"),
                pd.to_datetime("20230122T132113+0000"),
                pd.to_datetime("NaT"),
                pd.to_datetime("NaT"),
                pd.to_datetime("NaT"),
            ],
            "end_datetime_opta": [
                pd.to_datetime("20230122T130432+0000"),
                pd.to_datetime("20230122T140958+0000"),
                pd.to_datetime("NaT"),
                pd.to_datetime("NaT"),
                pd.to_datetime("NaT"),
            ],
        }
    ),
    frame_rate=np.nan,
    home_team_id=3,
    home_team_name="TeamOne",
    home_formation="4231",
    home_score=3,
    home_players=pd.DataFrame(
        {
            "id": [19367, 45849],
            "full_name": ["Piet Schrijvers", "Jan Boskamp"],
            "formation_place": [4, 0],
            "position": ["midfielder", "midfielder"],
            "starter": [True, False],
            "shirt_num": [1, 2],
        }
    ),
    away_team_id=194,
    away_team_name="TeamTwo",
    away_formation="3412",
    away_score=1,
    away_players=pd.DataFrame(
        {
            "id": [184934, 450445],
            "full_name": ["Pepijn Blok", "TestSpeler"],
            "formation_place": [8, 0],
            "position": ["midfielder", "midfielder"],
            "starter": [True, False],
            "shirt_num": [1, 2],
        }
    ),
)
TD_METRICA = pd.DataFrame(
    {
        "timestamp": [1, 2, 3, 4, 5, 6],
        "ball_x": [np.nan, 0, 40, np.nan, np.nan, -40],
        "ball_y": [np.nan, 0, -20, np.nan, np.nan, 20],
        "ball_z": [np.nan, np.nan, np.nan, np.nan, np.nan, np.nan],
        "ball_status": ["dead", "alive", "alive", np.nan, "dead", "alive"],
        "ball_posession": [None, None, None, None, None, None],
        "home_1_x": [0, 30, 20, np.nan, np.nan, np.nan],
        "home_1_y": [0, 0, -5, np.nan, np.nan, np.nan],
        "home_11_x": [-40, -30, -20, np.nan, -10, 0],
        "home_11_y": [5, 0, -5, np.nan, 0, -20],
        "away_34_x": [20, -10, 0, np.nan, 0, 20],
        "away_34_y": [-5, 20, 10, np.nan, 5, 0],
        "away_35_x": [np.nan, np.nan, np.nan, np.nan, 10, 20],
        "away_35_y": [np.nan, np.nan, np.nan, np.nan, 5, 0],
        "matchtime_td": ["00:00", "00:00", "00:01", "00:01", "45:00", "45:00"],
        "period": [1, 1, 1, 2, 2, 2],
    }
)

ED_METRICA = pd.DataFrame(
    {
        "event_id": [3, 4, 5],
        "type_id": [5, 1, 10],
        "event": ["set piece", "pass", "carry"],
        "period_id": [1, 1, 2],
        "minutes": [0, 1, 1],
        "seconds": [14.44, 4.22, 15.08],
        "player_id": [3578, 3699, 3568],
        "player_name": ["Player 11", "Player 34", "Player 1"],
        "team_id": ["FIFATMA", "FIFATMB", "FIFATMA"],
        "outcome": [np.nan, np.nan, np.nan],
        "start_x": [np.nan, 0.0, 20.0],
        "start_y": [np.nan, -5.0, 5],
        "to_player_id": [np.nan, 3700, np.nan],
        "to_player_name": [None, "Player 35", None],
        "end_x": [np.nan, -20.0, -40.0],
        "end_y": [np.nan, -15.0, 0.0],
        "td_frame": [1, 3, 5],
        "datetime": [
            pd.to_datetime("2019-02-21T03:30:07"),
            pd.to_datetime("2019-02-21T03:30:08"),
            pd.to_datetime("2019-02-21T03:30:09"),
        ],
    }
)
MD_METRICA = Metadata(
    match_id=9999,
    pitch_dimensions=[100.0, 50.0],
    periods_frames=pd.DataFrame(
        {
            "period": [1, 2, 3, 4, 5],
            "start_frame": [1, 4, -999, -999, -999],
            "end_frame": [3, 6, -999, -999, -999],
            "start_time_td": [
                pd.to_datetime("2019-02-21T03:30:07.000Z"),
                pd.to_datetime("2019-02-21T03:30:08.500Z"),
                pd.to_datetime("NaT"),
                pd.to_datetime("NaT"),
                pd.to_datetime("NaT"),
            ],
            "end_time_td": [
                pd.to_datetime("2019-02-21T03:30:08.000Z"),
                pd.to_datetime("2019-02-21T03:30:09.500Z"),
                pd.to_datetime("NaT"),
                pd.to_datetime("NaT"),
                pd.to_datetime("NaT"),
            ],
        }
    ),
    frame_rate=2,
    home_team_id="FIFATMA",
    home_team_name="Team A",
    home_players=pd.DataFrame(
        {
            "id": [3578, 3568],
            "full_name": ["Player 11", "Player 1"],
            "formation_place": [0, 1],
            "position": ["Goalkeeper", "Right Back"],
            "starter": [True, True],
            "shirt_num": [11, 1],
        }
    ),
    home_formation="1100",
    home_score=0,
    away_team_id="FIFATMB",
    away_team_name="Team B",
    away_players=pd.DataFrame(
        {
            "id": [3699, 3700],
            "full_name": ["Player 34", "Player 35"],
            "formation_place": [3, 1],
            "position": ["Left Forward (2)", "Left Back"],
            "starter": [True, False],
            "shirt_num": [34, 35],
        }
    ),
    away_formation="0001",
    away_score=2,
)
TD_CHANNELS_METRICA = pd.DataFrame(
    {
        "start": [1, 5],
        "end": [3, 6],
        "ids": [
            ["home_1", "home_11", "away_34"],
            ["home_11", "away_34", "away_35"],
        ],
    }
)<|MERGE_RESOLUTION|>--- conflicted
+++ resolved
@@ -1,5 +1,6 @@
 import numpy as np
 import pandas as pd
+import datetime as dt
 
 from databallpy.load_data.metadata import Metadata
 
@@ -22,7 +23,7 @@
             "00:00",
             "45:00",
         ],
-        "period": [0, 0, 0, 0, 0],
+        "period": [1, 1, -999, 2, 2],
     }
 )
 
@@ -33,23 +34,18 @@
     periods_frames=pd.DataFrame(
         {
             "period": [1, 2, 3, 4, 5],
-<<<<<<< HEAD
             "start_frame": [1509993, 1509996, 0, 0, 0],
             "end_frame": [1509994, 1509997, 0, 0, 0],
-=======
-            "start_frame": [100, 200, 300, 400, np.nan],
-            "end_frame": [400, 600, 900, 1200, np.nan],
->>>>>>> dc656e88
             "start_time_td": [
-                np.datetime64("2023-01-14") + np.timedelta64(int(1509993 / 25), "s"),
-                np.datetime64("2023-01-14") + np.timedelta64(int(1509996 / 25), "s"),
+                pd.to_datetime("2023-01-14") + dt.timedelta(milliseconds=int((1509993/25)*1000)),
+                pd.to_datetime("2023-01-14") + dt.timedelta(milliseconds=int((1509996/25)*1000)),
                 pd.to_datetime("NaT"),
                 pd.to_datetime("NaT"),
                 pd.to_datetime("NaT"),
             ],
             "end_time_td": [
-                np.datetime64("2023-01-14") + np.timedelta64(int(1509994 / 25), "s"),
-                np.datetime64("2023-01-14") + np.timedelta64(int(1509997 / 25), "s"),
+                pd.to_datetime("2023-01-14") + dt.timedelta(milliseconds=int((1509994 / 25)*1000)),
+                pd.to_datetime("2023-01-14") + dt.timedelta(milliseconds=int((1509997 / 25)*1000)),
                 pd.to_datetime("NaT"),
                 pd.to_datetime("NaT"),
                 pd.to_datetime("NaT"),
@@ -264,15 +260,15 @@
             "start_frame": [1, 4, -999, -999, -999],
             "end_frame": [3, 6, -999, -999, -999],
             "start_time_td": [
-                pd.to_datetime("2019-02-21T03:30:07.000Z"),
-                pd.to_datetime("2019-02-21T03:30:08.500Z"),
+                pd.to_datetime("2019-02-21T03:30:07.000"),
+                pd.to_datetime("2019-02-21T03:30:08.500"),
                 pd.to_datetime("NaT"),
                 pd.to_datetime("NaT"),
                 pd.to_datetime("NaT"),
             ],
             "end_time_td": [
-                pd.to_datetime("2019-02-21T03:30:08.000Z"),
-                pd.to_datetime("2019-02-21T03:30:09.500Z"),
+                pd.to_datetime("2019-02-21T03:30:08.000"),
+                pd.to_datetime("2019-02-21T03:30:09.500"),
                 pd.to_datetime("NaT"),
                 pd.to_datetime("NaT"),
                 pd.to_datetime("NaT"),
