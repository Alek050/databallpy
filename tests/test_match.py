--- conflicted
+++ resolved
@@ -46,7 +46,6 @@
         self.expected_periods = pd.DataFrame(
             {
                 "period": [1, 2, 3, 4, 5],
-<<<<<<< HEAD
                 "start_frame": [1509993, 1509996, 0, 0, 0],
                 "end_frame": [1509994, 1509997, 0, 0, 0],
                 "start_time_td": [
@@ -66,23 +65,6 @@
                     pd.to_datetime("NaT"),
                     pd.to_datetime("NaT"),
                     pd.to_datetime("NaT"),
-=======
-                "start_frame": [100, 200, 300, 400, np.nan],
-                "end_frame": [400, 600, 900, 1200, np.nan],
-                "start_time_td": [
-                    np.datetime64("2023-01-14 00:00:04"),
-                    np.datetime64("2023-01-14 00:00:08"),
-                    np.datetime64("2023-01-14 00:00:12"),
-                    np.datetime64("2023-01-14 00:00:16"),
-                    np.datetime64("NaT"),
-                ],
-                "end_time_td": [
-                    np.datetime64("2023-01-14 00:00:16"),
-                    np.datetime64("2023-01-14 00:00:24"),
-                    np.datetime64("2023-01-14 00:00:36"),
-                    np.datetime64("2023-01-14 00:00:48"),
-                    np.datetime64("NaT"),
->>>>>>> dc656e88
                 ],
                 "start_datetime_opta": [
                     pd.to_datetime("20230122T121832+0000"),
@@ -176,7 +158,15 @@
             away_players=self.md_metrica.away_players,
         )
 
-<<<<<<< HEAD
+        self.match_to_sync = get_match(
+            tracking_data_loc="tests/test_data/sync/tracab_td_sync_test.dat",
+            tracking_metadata_loc="tests/test_data/sync/tracab_metadata_sync_test.xml",
+            tracking_data_provider="tracab",
+            event_data_loc="tests/test_data/sync/opta_events_sync_test.xml",
+            event_metadata_loc="tests/test_data/sync/opta_metadata_sync_test.xml",
+            event_data_provider="opta",
+        )
+
     def test_match_eq(self):
         assert self.expected_match_metrica == self.expected_match_metrica
         assert self.expected_match_metrica != self.expected_match_tracab_opta
@@ -778,7 +768,6 @@
                 away_team_name=self.md_opta.away_team_name,
                 away_players=self.expected_away_players,
             )
-=======
         self.match_to_sync = get_match(
             tracking_data_loc="tests/test_data/sync/tracab_td_sync_test.dat",
             tracking_metadata_loc="tests/test_data/sync/tracab_metadata_sync_test.xml",
@@ -787,7 +776,6 @@
             event_metadata_loc="tests/test_data/sync/opta_metadata_sync_test.xml",
             event_data_provider="opta",
         )
->>>>>>> dc656e88
 
     def test_get_match_wrong_provider(self):
         self.assertRaises(
