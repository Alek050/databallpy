import unittest
from unittest.mock import Mock, patch

import numpy as np
import pandas as pd

from databallpy.load_data.event_data.metrica_event_data import load_metrica_event_data
from databallpy.load_data.event_data.opta import load_opta_event_data
from databallpy.load_data.tracking_data.metrica_tracking_data import (
    load_metrica_tracking_data,
)
from databallpy.load_data.tracking_data.tracab import load_tracab_tracking_data
<<<<<<< HEAD
from databallpy.match import Match, _create_sim_mat, _needleman_wunsch, get_match
=======
from databallpy.match import Match, get_match, get_open_match
from tests.mocks import ED_METRICA_RAW, MD_METRICA_RAW, TD_METRICA_RAW
>>>>>>> e6f60257


class TestMatch(unittest.TestCase):
    def setUp(self):
        self.td_tracab_loc = "tests/test_data/tracab_td_test.dat"
        self.md_tracab_loc = "tests/test_data/tracab_metadata_test.xml"
        self.td_provider = "tracab"
        self.ed_opta_loc = "tests/test_data/f24_test.xml"
        self.md_opta_loc = "tests/test_data/f7_test.xml"
        self.ed_provider = "opta"

        self.td_tracab, self.md_tracab = load_tracab_tracking_data(
            self.td_tracab_loc, self.md_tracab_loc
        )
        self.ed_opta, self.md_opta = load_opta_event_data(
            f7_loc=self.md_opta_loc, f24_loc=self.ed_opta_loc
        )

        corrected_ed = self.ed_opta.copy()
        corrected_ed["start_x"] *= (
            100.0 / 106.0
        )  # pitch dimensions of td and ed metadata
        corrected_ed["start_y"] *= 50.0 / 68.0

        expected_periods = pd.DataFrame(
            {
                "period": [1, 2, 3, 4, 5],
                "start_frame": [100, 200, 300, 400, 0],
                "end_frame": [400, 600, 900, 1200, 0],
                "start_time_td": [
                    np.datetime64("2023-01-14 00:00:04"),
                    np.datetime64("2023-01-14 00:00:08"),
                    np.datetime64("2023-01-14 00:00:12"),
                    np.datetime64("2023-01-14 00:00:16"),
                    np.nan,
                ],
                "end_time_td": [
                    np.datetime64("2023-01-14 00:00:16"),
                    np.datetime64("2023-01-14 00:00:24"),
                    np.datetime64("2023-01-14 00:00:36"),
                    np.datetime64("2023-01-14 00:00:48"),
                    np.nan,
                ],
                "start_datetime_opta": [
                    pd.to_datetime("20230122T121832+0000"),
                    pd.to_datetime("20230122T132113+0000"),
                    pd.to_datetime("NaT"),
                    pd.to_datetime("NaT"),
                    pd.to_datetime("NaT"),
                ],
                "end_datetime_opta": [
                    pd.to_datetime("20230122T130432+0000"),
                    pd.to_datetime("20230122T140958+0000"),
                    pd.to_datetime("NaT"),
                    pd.to_datetime("NaT"),
                    pd.to_datetime("NaT"),
                ],
            }
        )

        period_conditions = [
            (self.td["timestamp"] <= expected_periods.loc[0, "end_frame"]),
            (self.td["timestamp"] > expected_periods.loc[0, "end_frame"])
            & (self.td["timestamp"] < expected_periods.loc[1, "start_frame"]),
            (self.td["timestamp"] >= expected_periods.loc[1, "start_frame"])
            & (self.td["timestamp"] <= expected_periods.loc[1, "end_frame"]),
            (self.td["timestamp"] > expected_periods.loc[1, "end_frame"])
            & (self.td["timestamp"] < expected_periods.loc[2, "start_frame"]),
            (self.td["timestamp"] >= expected_periods.loc[2, "start_frame"])
            & (self.td["timestamp"] < expected_periods.loc[2, "end_frame"]),
            (self.td["timestamp"] > expected_periods.loc[2, "end_frame"])
            & (self.td["timestamp"] < expected_periods.loc[3, "start_frame"]),
            (self.td["timestamp"] >= expected_periods.loc[3, "start_frame"])
            & (self.td["timestamp"] < expected_periods.loc[3, "end_frame"]),
            (self.td["timestamp"] > expected_periods.loc[3, "end_frame"])
            & (self.td["timestamp"] < expected_periods.loc[4, "start_frame"]),
            (self.td["timestamp"] > expected_periods.loc[4, "start_frame"]),
        ]
        period_values = [
            "1",
            "Break after 1",
            "2",
            "Break after 2",
            "3",
            "Break after 3",
            "4",
            "Break after 4",
            "5",
        ]
        self.td["period"] = np.select(period_conditions, period_values)

        expected_home_players = pd.DataFrame(
            {
                "id": [19367, 45849],
                "full_name": ["Piet Schrijvers", "Jan Boskamp"],
                "shirt_num": [1, 2],
                "start_frame": [100, 100],
                "end_frame": [1200, 400],
                "formation_place": [4, 0],
                "position": ["midfielder", "midfielder"],
                "starter": [True, False],
            }
        )

        expected_away_players = pd.DataFrame(
            {
                "id": [184934, 450445],
                "full_name": ["Pepijn Blok", "TestSpeler"],
                "shirt_num": [1, 2],
                "start_frame": [100, 100],
                "end_frame": [1200, 400],
                "formation_place": [8, 0],
                "position": ["midfielder", "midfielder"],
                "starter": [True, False],
            }
        )

        self.expected_match_tracab_opta = Match(
            tracking_data=self.td_tracab,
            tracking_data_provider=self.td_provider,
            event_data=corrected_ed,
            event_data_provider=self.ed_provider,
            pitch_dimensions=self.md_tracab.pitch_dimensions,
            periods=expected_periods,
            frame_rate=self.md_tracab.frame_rate,
            home_team_id=self.md_opta.home_team_id,
            home_formation=self.md_opta.home_formation,
            home_score=self.md_opta.home_score,
            home_team_name=self.md_opta.home_team_name,
            home_players=expected_home_players,
            away_team_id=self.md_opta.away_team_id,
            away_formation=self.md_opta.away_formation,
            away_score=self.md_opta.away_score,
            away_team_name=self.md_opta.away_team_name,
            away_players=expected_away_players,
        )
        self.td_metrica_loc = "tests/test_data/metrica_tracking_data_test.txt"
        self.md_metrica_loc = "tests/test_data/metrica_metadata_test.xml"
        self.ed_metrica_loc = "tests/test_data/metrica_event_data_test.json"
        self.td_metrica, self.md_metrica = load_metrica_tracking_data(
            self.td_metrica_loc, self.md_metrica_loc
        )
        self.ed_metrica, _ = load_metrica_event_data(
            self.ed_metrica_loc, self.md_metrica_loc
        )

        self.expected_match_metrica = Match(
            tracking_data=self.td_metrica,
            tracking_data_provider="metrica",
            event_data=self.ed_metrica,
            event_data_provider="metrica",
            pitch_dimensions=self.md_metrica.pitch_dimensions,
            periods=self.md_metrica.periods_frames,
            frame_rate=self.md_metrica.frame_rate,
            home_team_id=self.md_metrica.home_team_id,
            home_formation=self.md_metrica.home_formation,
            home_score=self.md_metrica.home_score,
            home_team_name=self.md_metrica.home_team_name,
            home_players=self.md_metrica.home_players,
            away_team_id=self.md_metrica.away_team_id,
            away_formation=self.md_metrica.away_formation,
            away_score=self.md_metrica.away_score,
            away_team_name=self.md_metrica.away_team_name,
            away_players=self.md_metrica.away_players,
        )

        self.match_to_sync = get_match(
            tracking_data_loc="tests/test_data/sync/tracab_td_sync_test.dat",
            tracking_metadata_loc="tests/test_data/sync/tracab_metadata_sync_test.xml",
            tracking_data_provider="tracab",
            event_data_loc="tests/test_data/sync/opta_events_sync_test.xml",
            event_metadata_loc="tests/test_data/sync/opta_metadata_sync_test.xml",
            event_data_provider="opta",
        )

    def test_get_match_wrong_provider(self):
        self.assertRaises(
            AssertionError,
            get_match,
            tracking_data_loc=self.td_tracab_loc,
            tracking_metadata_loc=self.md_tracab_loc,
            event_data_loc=self.ed_opta_loc,
            event_metadata_loc=self.md_opta_loc,
            tracking_data_provider=self.td_provider,
            event_data_provider="wrong",
        )

        self.assertRaises(
            AssertionError,
            get_match,
            tracking_data_loc=self.td_tracab_loc,
            tracking_metadata_loc=self.md_tracab_loc,
            event_data_loc=self.ed_opta_loc,
            event_metadata_loc=self.md_opta_loc,
            tracking_data_provider="also wrong",
            event_data_provider=self.ed_provider,
        )

    def test_get_match(self):
        match = get_match(
            tracking_data_loc=self.td_tracab_loc,
            tracking_metadata_loc=self.md_tracab_loc,
            event_data_loc=self.ed_opta_loc,
            event_metadata_loc=self.md_opta_loc,
            tracking_data_provider=self.td_provider,
            event_data_provider=self.ed_provider,
        )

        assert match == self.expected_match_tracab_opta

    def test_get_match_rigth_to_left(self):
        flipped_match = get_match(
            tracking_data_loc="tests/test_data/tracab_td_test_flipped.dat",
            tracking_metadata_loc=self.td_md_loc,
            event_data_loc=self.ed_loc,
            event_metadata_loc=self.ed_md_loc,
            tracking_data_provider=self.td_provider,
            event_data_provider=self.ed_provider,
        )
        assert flipped_match == self.expected_match

    def test_match__eq__(self):
        assert not self.expected_match_tracab_opta == pd.DataFrame()

    def test_match_name(self):
        assert self.expected_match_tracab_opta.name == "TeamOne 3 - 1 TeamTwo"

    def test_match_home_players_column_ids(self):
        assert self.expected_match_tracab_opta.home_players_column_ids == [
            "home_34_x",
            "home_34_y",
        ]

    def test_match_away_players_column_ids(self):
        assert self.expected_match_tracab_opta.away_players_column_ids == [
            "away_17_x",
            "away_17_y",
        ]

    def test_match_player_column_id_to_full_name(self):
        res_name_home = self.expected_match_tracab_opta.player_column_id_to_full_name(
            "home_1"
        )
        assert res_name_home == "Piet Schrijvers"

<<<<<<< HEAD
        res_name_away = self.expected_match.player_column_id_to_full_name("away_2")
        assert res_name_away == "TestSpeler"

    def test_match_player_id_to_column_id(self):
        res_column_id_home = self.expected_match.player_id_to_column_id(19367)
        assert res_column_id_home == "home_1"

        res_column_id_away = self.expected_match.player_id_to_column_id(450445)
        assert res_column_id_away == "away_2"

        with self.assertRaises(ValueError):
            self.expected_match.player_id_to_column_id(4)

    def test_synchronise_tracking_and_event_data(self):
        expected_event_data = self.match_to_sync.event_data
        expected_tracking_data = self.match_to_sync.tracking_data
        expected_tracking_data["period"] = ["1"] * 13
        expected_tracking_data["event"] = [
            np.nan,
            "pass",
            np.nan,
            np.nan,
            np.nan,
            "pass",
            np.nan,
            np.nan,
            np.nan,
            "take on",
            np.nan,
            "tackle",
            np.nan,
        ]
        expected_tracking_data["event_id"] = [
            np.nan,
            2499594225,
            np.nan,
            np.nan,
            np.nan,
            2499594243,
            np.nan,
            np.nan,
            np.nan,
            2499594285,
            np.nan,
            2499594291,
            np.nan,
        ]
        
        expected_event_data.loc[:, "tracking_frame"] = [
                np.nan,
                np.nan, 
                np.nan,
                1.0, 
                5.0, 
                np.nan,
                np.nan,
                9.0, 
                11.0
            ]
        expected_event_data = expected_event_data[
            expected_event_data["type_id"].isin([1, 3, 7])
        ]
        

        synced_match = self.match_to_sync.synchronise_tracking_and_event_data(
            n_batches_per_half=1
        )
        pd.testing.assert_frame_equal(
            synced_match.tracking_data, expected_tracking_data
        )
        pd.testing.assert_frame_equal(synced_match.event_data, expected_event_data)

    def test_needleman_wunsch(self):
        sim_list = [
            0,
            0,
            0,
            0.9,
            0,
            0,
            0,
            0,
            0,
            0,
            0.9,
            0,
            0,
            0,
            0,
            0,
            0,
            0,
            0,
            0,
            0,
            0,
            0,
            0.9,
            0,
            0,
            0,
            0,
            0,
            0,
        ]
        sim_mat = np.array(sim_list).reshape(10, 3)

        res = _needleman_wunsch(sim_mat)
        expected_res = {0: 1, 1: 3, 2: 7}

        assert res == expected_res

    def test_create_sim_mat(self):
        expected_res = np.array(
            [
                0.36405464,
                0.36405464,
                0.36074384,
                0.39021513,
                0.35807246,
                0.35807246,
                0.35624062,
                0.39082216,
                0.35198235,
                0.35198235,
                0.35163648,
                0.39121355,
                0.33188426,
                0.33188426,
                0.33188426,
                0.33188426,
                0.33740283,
                0.33740283,
                0.34275047,
                0.39173908,
                0.36386003,
                0.36386003,
                0.36532987,
                0.3936558,
                0.3565997,
                0.3565997,
                0.36105897,
                0.39214357,
                0.34917505,
                0.34917505,
                0.35657184,
                0.37802085,
                0.33525554,
                0.33525554,
                0.34660111,
                0.36787944,
                0.36100615,
                0.36100615,
                0.36888422,
                0.36578695,
                0.35317347,
                0.35317347,
                0.36312554,
                0.37869339,
                0.34546462,
                0.34546462,
                0.35667513,
                0.38356556,
                0.33188426,
                0.33188426,
                0.34538215,
                0.38410493,
            ]
        )
        expected_res = expected_res.reshape(13, 4)

        tracking_data = self.match_to_sync.tracking_data
        date = np.datetime64(str(self.match_to_sync.periods.iloc[0, 3])[:10])
        tracking_data["datetime"] = [
            date + np.timedelta64(int(x / self.match_to_sync.frame_rate * 1000), "ms")
            for x in tracking_data["timestamp"]
        ]
        tracking_data.reset_index(inplace=True)
        event_data = self.match_to_sync.event_data
        event_data = event_data[event_data["type_id"].isin([1, 3, 7])].reset_index()
        res = _create_sim_mat(
            tracking_batch=tracking_data,
            event_batch=event_data,
            match=self.match_to_sync,
        )

        np.testing.assert_allclose(expected_res, res)

    def test_create_sim_mat_without_player(self):
        expected_res = np.array(
            [
                0.00204535,
                0.00204535,
                0.36787944,
                0.00312935,
                0.00184787,
                0.00184787,
                0.37415304,
                0.0031593,
                0.00166347,
                0.00166347,
                0.38057966,
                0.00317874,
                0.00116021,
                0.00116021,
                0.00116021,
                0.00116021,
                0.0012836,
                0.0012836,
                0.39314713,
                0.003205,
                0.00203865,
                0.00203865,
                0.39346724,
                0.00330231,
                0.00180178,
                0.00180178,
                0.40017719,
                0.00322533,
                0.00158381,
                0.00158381,
                0.40705082,
                0.00257606,
                0.00123435,
                0.00123435,
                0.41487527,
                0.00218063,
                0.00194262,
                0.00194262,
                0.41521307,
                0.00210572,
                0.00169827,
                0.00169827,
                0.41665267,
                0.00260428,
                0.00148345,
                0.00148345,
                0.41256202,
                0.0028165,
                0.00116021,
                0.00116021,
                0.40933317,
                0.00284086,
            ]
        )
        expected_res = expected_res.reshape(13, 4)

        tracking_data = self.match_to_sync.tracking_data
        date = np.datetime64(str(self.match_to_sync.periods.iloc[0, 3])[:10])
        tracking_data["datetime"] = [
            date + np.timedelta64(int(x / self.match_to_sync.frame_rate * 1000), "ms")
            for x in tracking_data["timestamp"]
        ]
        tracking_data.reset_index(inplace=True)
        event_data = self.match_to_sync.event_data
        event_data = event_data[event_data["type_id"].isin([1, 3, 7])].reset_index()
        event_data.iloc[2, 7] = "not a float"

        res = _create_sim_mat(
            tracking_batch=tracking_data,
            event_batch=event_data,
            match=self.match_to_sync,
        )

        np.testing.assert_allclose(expected_res, res, rtol=1e-05)
=======
        res_name_away = self.expected_match_tracab_opta.player_column_id_to_full_name(
            "away_2"
        )
        assert res_name_away == "TestSpeler"

    def test_match_metrica_data(self):

        res = get_match(
            tracking_data_loc=self.td_metrica_loc,
            tracking_metadata_loc=self.md_metrica_loc,
            tracking_data_provider="metrica",
            event_data_loc=self.ed_metrica_loc,
            event_metadata_loc=self.md_metrica_loc,
            event_data_provider="metrica",
        )
        assert res == self.expected_match_metrica

    def test_match_wrong_input(self):
        assert not self.expected_match_tracab_opta == 3

    @patch(
        "requests.get",
        side_effect=[
            Mock(text=TD_METRICA_RAW),
            Mock(text=MD_METRICA_RAW),
            Mock(text=ED_METRICA_RAW),
            Mock(text=MD_METRICA_RAW),
        ],
    )
    def test_get_open_match(self, _):
        match = get_open_match()
        assert match == self.expected_match_metrica
>>>>>>> e6f60257
<|MERGE_RESOLUTION|>--- conflicted
+++ resolved
@@ -10,12 +10,8 @@
     load_metrica_tracking_data,
 )
 from databallpy.load_data.tracking_data.tracab import load_tracab_tracking_data
-<<<<<<< HEAD
-from databallpy.match import Match, _create_sim_mat, _needleman_wunsch, get_match
-=======
-from databallpy.match import Match, get_match, get_open_match
+from databallpy.match import Match, get_match, get_open_match, _create_sim_mat, _needleman_wunsch 
 from tests.mocks import ED_METRICA_RAW, MD_METRICA_RAW, TD_METRICA_RAW
->>>>>>> e6f60257
 
 
 class TestMatch(unittest.TestCase):
@@ -76,36 +72,6 @@
             }
         )
 
-        period_conditions = [
-            (self.td["timestamp"] <= expected_periods.loc[0, "end_frame"]),
-            (self.td["timestamp"] > expected_periods.loc[0, "end_frame"])
-            & (self.td["timestamp"] < expected_periods.loc[1, "start_frame"]),
-            (self.td["timestamp"] >= expected_periods.loc[1, "start_frame"])
-            & (self.td["timestamp"] <= expected_periods.loc[1, "end_frame"]),
-            (self.td["timestamp"] > expected_periods.loc[1, "end_frame"])
-            & (self.td["timestamp"] < expected_periods.loc[2, "start_frame"]),
-            (self.td["timestamp"] >= expected_periods.loc[2, "start_frame"])
-            & (self.td["timestamp"] < expected_periods.loc[2, "end_frame"]),
-            (self.td["timestamp"] > expected_periods.loc[2, "end_frame"])
-            & (self.td["timestamp"] < expected_periods.loc[3, "start_frame"]),
-            (self.td["timestamp"] >= expected_periods.loc[3, "start_frame"])
-            & (self.td["timestamp"] < expected_periods.loc[3, "end_frame"]),
-            (self.td["timestamp"] > expected_periods.loc[3, "end_frame"])
-            & (self.td["timestamp"] < expected_periods.loc[4, "start_frame"]),
-            (self.td["timestamp"] > expected_periods.loc[4, "start_frame"]),
-        ]
-        period_values = [
-            "1",
-            "Break after 1",
-            "2",
-            "Break after 2",
-            "3",
-            "Break after 3",
-            "4",
-            "Break after 4",
-            "5",
-        ]
-        self.td["period"] = np.select(period_conditions, period_values)
 
         expected_home_players = pd.DataFrame(
             {
@@ -223,19 +189,9 @@
             tracking_data_provider=self.td_provider,
             event_data_provider=self.ed_provider,
         )
-
+        
         assert match == self.expected_match_tracab_opta
 
-    def test_get_match_rigth_to_left(self):
-        flipped_match = get_match(
-            tracking_data_loc="tests/test_data/tracab_td_test_flipped.dat",
-            tracking_metadata_loc=self.td_md_loc,
-            event_data_loc=self.ed_loc,
-            event_metadata_loc=self.ed_md_loc,
-            tracking_data_provider=self.td_provider,
-            event_data_provider=self.ed_provider,
-        )
-        assert flipped_match == self.expected_match
 
     def test_match__eq__(self):
         assert not self.expected_match_tracab_opta == pd.DataFrame()
@@ -261,19 +217,20 @@
         )
         assert res_name_home == "Piet Schrijvers"
 
-<<<<<<< HEAD
-        res_name_away = self.expected_match.player_column_id_to_full_name("away_2")
+        res_name_away = self.expected_match_tracab_opta.player_column_id_to_full_name(
+            "away_2"
+        )
         assert res_name_away == "TestSpeler"
 
     def test_match_player_id_to_column_id(self):
-        res_column_id_home = self.expected_match.player_id_to_column_id(19367)
+        res_column_id_home = self.expected_match_tracab_opta.player_id_to_column_id(19367)
         assert res_column_id_home == "home_1"
 
-        res_column_id_away = self.expected_match.player_id_to_column_id(450445)
+        res_column_id_away = self.expected_match_tracab_opta.player_id_to_column_id(450445)
         assert res_column_id_away == "away_2"
 
         with self.assertRaises(ValueError):
-            self.expected_match.player_id_to_column_id(4)
+            self.expected_match_tracab_opta.player_id_to_column_id(4)
 
     def test_synchronise_tracking_and_event_data(self):
         expected_event_data = self.match_to_sync.event_data
@@ -527,12 +484,7 @@
         )
 
         np.testing.assert_allclose(expected_res, res, rtol=1e-05)
-=======
-        res_name_away = self.expected_match_tracab_opta.player_column_id_to_full_name(
-            "away_2"
-        )
-        assert res_name_away == "TestSpeler"
-
+    
     def test_match_metrica_data(self):
 
         res = get_match(
@@ -559,5 +511,4 @@
     )
     def test_get_open_match(self, _):
         match = get_open_match()
-        assert match == self.expected_match_metrica
->>>>>>> e6f60257
+        assert match == self.expected_match_metrica