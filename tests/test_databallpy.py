import unittest

from databallpy import __version__


<<<<<<< HEAD
class TestDataballpy(unittest.TestCase):
    def test_version(self):
        assert __version__ == "0.5.3"
=======
def test_version():
    assert __version__ == "0.5.4"
>>>>>>> 07cb7710
<|MERGE_RESOLUTION|>--- conflicted
+++ resolved
@@ -3,11 +3,5 @@
 from databallpy import __version__
 
 
-<<<<<<< HEAD
-class TestDataballpy(unittest.TestCase):
-    def test_version(self):
-        assert __version__ == "0.5.3"
-=======
 def test_version():
-    assert __version__ == "0.5.4"
->>>>>>> 07cb7710
+    assert __version__ == "0.5.4"