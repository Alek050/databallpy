import unittest

import pandas as pd

from databallpy.load_data.tracking_data.tracab import (
    _get_metadata,
    _get_players_metadata,
    _get_tracking_data,
    load_tracab_tracking_data,
)
from tests.expected_outcomes import MD_TRACAB, TD_TRACAB


class TestTracab(unittest.TestCase):
    def setUp(self):
        self.tracking_data_loc = "tests/test_data/tracab_td_test.dat"
        self.metadata_loc = "tests/test_data/tracab_metadata_test.xml"
<<<<<<< HEAD
        self.expected_metadata = Metadata(
            match_id=1908,
            pitch_dimensions=[100.0, 50.0],
            periods_frames=pd.DataFrame(
                {
                    "period": [1, 2, 3, 4, 5],
                    "start_frame": [100, 200, 300, 400, 0],
                    "end_frame": [400, 600, 900, 1200, 0],
                    "start_time": [
                        np.datetime64("2023-01-14 00:00:04"),
                        np.datetime64("2023-01-14 00:00:08"),
                        np.datetime64("2023-01-14 00:00:12"),
                        np.datetime64("2023-01-14 00:00:16"),
                        np.nan,
                    ],
                    "end_time": [
                        np.datetime64("2023-01-14 00:00:16"),
                        np.datetime64("2023-01-14 00:00:24"),
                        np.datetime64("2023-01-14 00:00:36"),
                        np.datetime64("2023-01-14 00:00:48"),
                        np.nan,
                    ],
                }
            ),
            frame_rate=25,
            home_team_id=3,
            home_team_name="TeamOne",
            home_formation=None,
            home_score=np.nan,
            home_players=pd.DataFrame(
                {
                    "id": [19367, 45849],
                    "full_name": ["Piet Schrijvers", "Jan Boskamp"],
                    "shirt_num": [1, 2],
                    "start_frame": [100, 100],
                    "end_frame": [1200, 400],
                }
            ),
            away_team_id=194,
            away_team_name="TeamTwo",
            away_formation=None,
            away_score=np.nan,
            away_players=pd.DataFrame(
                {
                    "id": [184934, 450445],
                    "full_name": ["Pepijn Blok", "TestSpeler"],
                    "shirt_num": [1, 2],
                    "start_frame": [100, 100],
                    "end_frame": [1200, 400],
                }
            ),
        )

        self.expected_tracking_data = pd.DataFrame(
            {
                "timestamp": [1509993, 1509994, 1509995, 1509996, 1509997],
                "ball_x": [1.50, 1.81, 2.13, np.nan, 2.76],
                "ball_y": [-0.43, -0.49, -0.56, np.nan, -0.70],
                "ball_z": [0.07, 0.09, 0.11, np.nan, 0.15],
                "ball_status": ["alive", "dead", "alive", np.nan, "alive"],
                "ball_posession": ["away", "away", "away", np.nan, "home"],
                "home_34_x": [-13.50, -13.50, -13.50, np.nan, -13.49],
                "home_34_y": [-4.75, -4.74, -4.73, np.nan, -4.72],
                "away_17_x": [1.22, 1.21, 1.21, np.nan, 1.21],
                "away_17_y": [-13.16, -13.16, -13.17, np.nan, -13.18],
                "matchtime_td": [
                    "Break (4)",
                    "Break (4)",
                    "Break (4)",
                    "Break (4)",
                    "Break (4)",
                ],
            }
        )
=======
>>>>>>> e6f60257

    def test_get_metadata(self):

        metadata = _get_metadata(self.metadata_loc)
        assert metadata == MD_TRACAB

    def test_get_tracking_data(self):
        tracking_data = _get_tracking_data(self.tracking_data_loc, verbose=False)
        expected_td = TD_TRACAB.iloc[:, :-1]
        pd.testing.assert_frame_equal(tracking_data, expected_td)

    def test_load_tracking_data(self):
        tracking_data, metadata = load_tracab_tracking_data(
            self.tracking_data_loc, self.metadata_loc, verbose=False
        )

        assert metadata == MD_TRACAB
        pd.testing.assert_frame_equal(tracking_data, TD_TRACAB)

    def test_get_players_metadata(self):
        input_players_info = [
            {
                "PlayerId": "1234",
                "FirstName": "Bart",
                "LastName": "Bakker",
                "JerseyNo": "4",
                "StartFrameCount": "1212",
                "EndFrameCount": "2323",
            },
            {
                "PlayerId": "1235",
                "FirstName": "Bram",
                "LastName": "Slager",
                "JerseyNo": "3",
                "StartFrameCount": "1218",
                "EndFrameCount": "2327",
            },
        ]

        expected_df_players = pd.DataFrame(
            {
                "id": [1234, 1235],
                "full_name": ["Bart Bakker", "Bram Slager"],
                "shirt_num": [4, 3],
                "start_frame": [1212, 1218],
                "end_frame": [2323, 2327],
            }
        )
        df_players = _get_players_metadata(input_players_info)
        pd.testing.assert_frame_equal(df_players, expected_df_players)<|MERGE_RESOLUTION|>--- conflicted
+++ resolved
@@ -15,83 +15,6 @@
     def setUp(self):
         self.tracking_data_loc = "tests/test_data/tracab_td_test.dat"
         self.metadata_loc = "tests/test_data/tracab_metadata_test.xml"
-<<<<<<< HEAD
-        self.expected_metadata = Metadata(
-            match_id=1908,
-            pitch_dimensions=[100.0, 50.0],
-            periods_frames=pd.DataFrame(
-                {
-                    "period": [1, 2, 3, 4, 5],
-                    "start_frame": [100, 200, 300, 400, 0],
-                    "end_frame": [400, 600, 900, 1200, 0],
-                    "start_time": [
-                        np.datetime64("2023-01-14 00:00:04"),
-                        np.datetime64("2023-01-14 00:00:08"),
-                        np.datetime64("2023-01-14 00:00:12"),
-                        np.datetime64("2023-01-14 00:00:16"),
-                        np.nan,
-                    ],
-                    "end_time": [
-                        np.datetime64("2023-01-14 00:00:16"),
-                        np.datetime64("2023-01-14 00:00:24"),
-                        np.datetime64("2023-01-14 00:00:36"),
-                        np.datetime64("2023-01-14 00:00:48"),
-                        np.nan,
-                    ],
-                }
-            ),
-            frame_rate=25,
-            home_team_id=3,
-            home_team_name="TeamOne",
-            home_formation=None,
-            home_score=np.nan,
-            home_players=pd.DataFrame(
-                {
-                    "id": [19367, 45849],
-                    "full_name": ["Piet Schrijvers", "Jan Boskamp"],
-                    "shirt_num": [1, 2],
-                    "start_frame": [100, 100],
-                    "end_frame": [1200, 400],
-                }
-            ),
-            away_team_id=194,
-            away_team_name="TeamTwo",
-            away_formation=None,
-            away_score=np.nan,
-            away_players=pd.DataFrame(
-                {
-                    "id": [184934, 450445],
-                    "full_name": ["Pepijn Blok", "TestSpeler"],
-                    "shirt_num": [1, 2],
-                    "start_frame": [100, 100],
-                    "end_frame": [1200, 400],
-                }
-            ),
-        )
-
-        self.expected_tracking_data = pd.DataFrame(
-            {
-                "timestamp": [1509993, 1509994, 1509995, 1509996, 1509997],
-                "ball_x": [1.50, 1.81, 2.13, np.nan, 2.76],
-                "ball_y": [-0.43, -0.49, -0.56, np.nan, -0.70],
-                "ball_z": [0.07, 0.09, 0.11, np.nan, 0.15],
-                "ball_status": ["alive", "dead", "alive", np.nan, "alive"],
-                "ball_posession": ["away", "away", "away", np.nan, "home"],
-                "home_34_x": [-13.50, -13.50, -13.50, np.nan, -13.49],
-                "home_34_y": [-4.75, -4.74, -4.73, np.nan, -4.72],
-                "away_17_x": [1.22, 1.21, 1.21, np.nan, 1.21],
-                "away_17_y": [-13.16, -13.16, -13.17, np.nan, -13.18],
-                "matchtime_td": [
-                    "Break (4)",
-                    "Break (4)",
-                    "Break (4)",
-                    "Break (4)",
-                    "Break (4)",
-                ],
-            }
-        )
-=======
->>>>>>> e6f60257
 
     def test_get_metadata(self):
 
