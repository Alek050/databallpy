--- conflicted
+++ resolved
@@ -15,127 +15,6 @@
     def setUp(self):
         self.f7_loc = "tests/test_data/f7_test.xml"
         self.f24_loc = "tests/test_data/f24_test.xml"
-<<<<<<< HEAD
-        self.expected_metadata = Metadata(
-            match_id=1908,
-            pitch_dimensions=[10, 10],
-            periods_frames=pd.DataFrame(
-                {
-                    "period": [1, 2],
-                    "start_datetime_opta": [
-                        pd.to_datetime("20230122T121832+0000"),
-                        pd.to_datetime("20230122T132113+0000"),
-                    ],
-                    "end_datetime_opta": [
-                        pd.to_datetime("20230122T130432+0000"),
-                        pd.to_datetime("20230122T140958+0000"),
-                    ],
-                }
-            ),
-            frame_rate=np.nan,
-            home_team_id=3,
-            home_team_name="TeamOne",
-            home_formation="4231",
-            home_score=3,
-            home_players=pd.DataFrame(
-                {
-                    "id": [19367, 45849],
-                    "full_name": ["Piet Schrijvers", "Jan Boskamp"],
-                    "formation_place": [4, 0],
-                    "position": ["midfielder", "midfielder"],
-                    "starter": [True, False],
-                    "shirt_num": [1, 2],
-                }
-            ),
-            away_team_id=194,
-            away_team_name="TeamTwo",
-            away_formation="3412",
-            away_score=1,
-            away_players=pd.DataFrame(
-                {
-                    "id": [184934, 450445],
-                    "full_name": ["Pepijn Blok", "TestSpeler"],
-                    "formation_place": [8, 0],
-                    "position": ["midfielder", "midfielder"],
-                    "starter": [True, False],
-                    "shirt_num": [1, 2],
-                }
-            ),
-        )
-        self.expected_event_data = pd.DataFrame(
-            {
-                "event_id": [
-                    2499582269,
-                    2499594199,
-                    2499594195,
-                    2499594225,
-                    2499594243,
-                    2499594271,
-                    2499594279,
-                    2499594285,
-                    2499594291,
-                ],
-                "type_id": [34, 32, 32, 1, 1, 100, 43, 3, 7],
-                "event": [
-                    "team set up",
-                    "start",
-                    "start",
-                    "pass",
-                    "pass",
-                    None,
-                    "deleted event",
-                    "take on",
-                    "tackle",
-                ],
-                "period_id": [16, 1, 1, 1, 1, 1, 2, 2, 2],
-                "minutes": [0, 0, 0, 0, 0, 0, 30, 30, 31],
-                "seconds": [0, 0, 0, 1, 4, 6, 9, 10, 10],
-                "player_id": [
-                    np.nan,
-                    np.nan,
-                    np.nan,
-                    19367,
-                    45849,
-                    45849,
-                    184934,
-                    45849,
-                    184934,
-                ],
-                "team_id": [194, 3, 194, 3, 3, 3, 194, 3, 194],
-                "outcome": [1, 1, 1, 1, 0, 0, 1, 0, 1],
-                # field dimensions should be [10, 10] to scale down all values by
-                # a factor of 10
-                "start_x": [5.0, -5.0, 5.0, -0.03, -1.84, -1.9, 5.0, 1.57, 1.57],
-                "start_y": [5.0, -5.0, 5.0, 0.01, -0.93, -0.57, 5.0, -2.68, -2.68],
-                "datetime": np.array(
-                    [
-                        "2023-01-22T11:28:32.117",
-                        "2023-01-22T12:18:32.152",
-                        "2023-01-22T12:18:32.152",
-                        "2023-01-22T12:18:33.637",
-                        "2023-01-22T12:18:36.207",
-                        "2023-01-22T12:18:39.109",
-                        "2023-01-22T12:18:41.615",
-                        "2023-01-22T12:18:43.119",
-                        "2023-01-22T12:18:43.120",
-                    ],
-                    dtype="datetime64",
-                ),
-                "player_name": [
-                    np.nan,
-                    np.nan,
-                    np.nan,
-                    "Piet Schrijvers",
-                    "Jan Boskamp",
-                    "Jan Boskamp",
-                    "Pepijn Blok",
-                    "Jan Boskamp",
-                    "Pepijn Blok",
-                ],
-            }
-        )
-=======
->>>>>>> e6f60257
 
     def test_load_opta_event_data(self):
 
@@ -197,7 +76,5 @@
         expected_event_data.loc[:, ["start_x", "start_y"]] = (
             expected_event_data.loc[:, ["start_x", "start_y"]] + 5
         ) * 10
-        print(event_data)
-        print(expected_event_data)
-        print(event_data == expected_event_data)
+        
         pd.testing.assert_frame_equal(event_data, expected_event_data)