# Byte-compiled / optimized / DLL files
__pycache__/
*.py[cod]
*$py.class

# C extensions
*.so

# Distribution / packaging
.Python
build/
develop-eggs/
dist/
downloads/
eggs/
.eggs/
lib/
lib64/
parts/
sdist/
var/
wheels/
pip-wheel-metadata/
share/python-wheels/
*.egg-info/
.installed.cfg
*.egg
MANIFEST

# PyInstaller
#  Usually these files are written by a python script from a template
#  before PyInstaller builds the exe, so as to inject date/other infos into it.
*.manifest
*.spec

# Installer logs
pip-log.txt
pip-delete-this-directory.txt

# Unit test / coverage reports
htmlcov/
.tox/
.nox/
.coverage
.coverage.*
.cache
nosetests.xml
coverage.xml
*.cover
*.py,cover
.hypothesis/
.pytest_cache/

# Translations
*.mo
*.pot

# Django stuff:
*.log
local_settings.py
db.sqlite3
db.sqlite3-journal

# Flask stuff:
instance/
.webassets-cache

# Scrapy stuff:
.scrapy

# Sphinx documentation
docs/_build/

# PyBuilder
target/

# Jupyter Notebook
.ipynb_checkpoints

# IPython
profile_default/
ipython_config.py

# pyenv
.python-version

# pipenv
#   According to pypa/pipenv#598, it is recommended to include Pipfile.lock in version control.
#   However, in case of collaboration, if having platform-specific dependencies or dependencies
#   having no cross-platform support, pipenv may install dependencies that don't work, or not
#   install all needed dependencies.
#Pipfile.lock

# PEP 582; used by e.g. github.com/David-OConnor/pyflow
__pypackages__/

# Celery stuff
celerybeat-schedule
celerybeat.pid

# SageMath parsed files
*.sage.py

# Environments
.env
.venv
env/
venv/
ENV/
env.bak/
venv.bak/

# Spyder project settings
.spyderproject
.spyproject

# Rope project settings
.ropeproject

# mkdocs documentation
/site

# mypy
.mypy_cache/
.dmypy.json
dmypy.json

# Pyre type checker
.pyre/
**__pycache__

# PyCharm
.idea/

# RStudio project files
**.Rproj.user/
**.Rproj.user*
**.Rproj
**.Rhistory

# MacOS
.DS_Store

# testing files
test.py
data/
<<<<<<< HEAD
.vscode/
=======
<<<<<<< HEAD
=======
.vscode/
>>>>>>> develop
>>>>>>> 318a5e62
<|MERGE_RESOLUTION|>--- conflicted
+++ resolved
@@ -144,11 +144,4 @@
 # testing files
 test.py
 data/
-<<<<<<< HEAD
 .vscode/
-=======
-<<<<<<< HEAD
-=======
-.vscode/
->>>>>>> develop
->>>>>>> 318a5e62
