--- conflicted
+++ resolved
@@ -143,12 +143,5 @@
 
 # testing files
 test.py
-<<<<<<< HEAD
 data/
-<<<<<<< HEAD
-=======
-.vscode/
->>>>>>> develop
-=======
-data/
->>>>>>> add6d64e
+.vscode/