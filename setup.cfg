--- conflicted
+++ resolved
@@ -2,8 +2,5 @@
 max-line-length = 88
 ignore = E203, W503
 per-file-ignores =
-<<<<<<< HEAD
     tests/load_data/test_metadata.py: F841
-=======
     tests/mocks.py: W191, E101
->>>>>>> e6f60257
