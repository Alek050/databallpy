--- conflicted
+++ resolved
@@ -141,17 +141,27 @@
     2: "cross",
     4: "through_ball",
     155: "chipped",
+    156: "lay-off",
     157: "lounge",
     168: "flick_on",
+    195: "pull_back",
     196: "switch_off_play",
-    210: "pass_"
 }
 
 
 Y_TARGET_QUALIFIER = 102
 Z_TARGET_QUALIFIER = 103
 
-
+X_END_QUALIFIER = 140
+Y_END_QUALIFIER = 141
+PASS_LENGTH_QUALIFIER = 212
+PASS_ANGLE_QUALIFIER = 213
+
+ASSIST_TO_SHOT_QUALIFIER = 210
+
+FAIR_PLAY_QUALIFIER = 238
+
+RELATED_EVENT_ID_QUALIFIER = 55
 
 def load_opta_event_data(
     f7_loc: str, f24_loc: str, pitch_dimensions: list = [106.0, 68.0]
@@ -390,6 +400,7 @@
     """
 
     shot_events = {}
+    pass_events = {}
 
     with open(f24_loc, "r") as file:
         lines = file.read()
@@ -411,8 +422,6 @@
         "opta_event": [],
     }
 
-    passes_dict = {}
-
     events = soup.find_all("Event")
     for event in events:
         result_dict["event_id"].append(int(event.attrs["id"]))
@@ -433,16 +442,22 @@
         else:
             # Unknown event
             event_name = None
-<<<<<<< HEAD
-        if event_name == "pass":
-            passes_dict = _add_info_to_passes_dict(event, passes_dict)
         
-=======
+        if event_name in ["pass", "offside pass"]:
+            pass_events[int(event.attrs["id"])] = _make_pass_instance(event)
         
         if event_name in ["miss", "post", "goal", "own goal"]:
             shot_events[event.attrs["id"]] = _make_shot_event_instance(event)
-
->>>>>>> dcea1877
+            if event_name == "goal":
+                for qualifier in event.find_all("Q"):
+                    if qualifier.attrs["qualifier_id"] == str(RELATED_EVENT_ID_QUALIFIER):
+                        related_event_id = int(qualifier.attrs["value"])
+                        for event in events:
+                            if int(event.attrs["event_id"]) == related_event_id:
+                                assist_id = int(event.attrs["id"])
+                                if assist_id in pass_events.keys():
+                                    pass_events[assist_id].outcome = "assist"
+
         result_dict["opta_event"].append(event_name)
         result_dict["period_id"].append(int(event.attrs["period_id"]))
         result_dict["minutes"].append(int(event.attrs["min"]))
@@ -474,33 +489,78 @@
     ] = 0
     event_data.loc[event_data["opta_event"].isin(["goal", "own goal"]), "outcome"] = 1
     event_data["datetime"] = utc_to_local_datetime(event_data["datetime"], country)
-<<<<<<< HEAD
-    return event_data
-
-def _add_info_to_passes_dict(event ,passes_dict: dict) -> dict:
-    pass_id = int(event.attrs["event_id"])
     
-    import pdb;pdb.set_trace()
-    _pass = PassEvent(
+    return event_data, pass_events, shot_events
+
+def _make_pass_instance(event) -> PassEvent:
+    pass_id = int(event.attrs["id"])
+
+    outcome = "succesful" if int(event.attrs["outcome"]) else "unsuccesful"
+    if int(event.attrs["type_id"]) == 2: #offside pass
+        outcome = "offside"
+
+    qualifiers = event.find_all("Q")
+    qualifier_ids = [int(q["qualifier_id"]) for q in qualifiers]
+
+    if any([q == ASSIST_TO_SHOT_QUALIFIER for q in qualifier_ids]):
+        outcome = "results_in_shot"
+
+    if any([q == FAIR_PLAY_QUALIFIER for q in qualifier_ids]):
+        outcome = "fair_play"
+
+    pass_type_list = [pass_type_qualifiers[q] for q in qualifier_ids if q in pass_type_qualifiers]
+    pass_type = pass_type_list[0] if len(pass_type_list)>0 else "not_specified"
+
+    set_piece_list = [set_piece_qualifiers[q] for q in qualifier_ids if q in set_piece_qualifiers]
+    set_piece = set_piece_list[0] if len(set_piece_list)>0 else "no_set_piece"
+
+    x_start =  float(event.attrs["x"])
+    y_start =  float(event.attrs["y"])
+    x_end = float(event.find("Q", attrs={"qualifier_id": str(X_END_QUALIFIER)})["value"])
+    y_end = float(event.find("Q", attrs={"qualifier_id": str(Y_END_QUALIFIER)})["value"])
+
+    if PASS_LENGTH_QUALIFIER in qualifier_ids:
+        length = float(event.find("Q", attrs={"qualifier_id": str(PASS_LENGTH_QUALIFIER)})["value"])
+    else:
+        length = np.round(
+            np.hypot((x_start - x_end), (y_start - y_end)), 1
+            )
+
+    if PASS_ANGLE_QUALIFIER in qualifier_ids:
+        angle = float(event.find("Q", attrs={"qualifier_id": str(PASS_ANGLE_QUALIFIER)})["value"])
+    else:    
+        x = x_end-x_start
+        y = y_end-y_start
+        angle = np.round(np.arctan2(y,x), 1)
+
+    if len(pass_type_list) > 1:
+        print(f"Multiple pass_types: {pass_type_list}")
+
+    qualifier_id_list = [int(q["qualifier_id"]) for q in qualifiers]
+    known_q_list = [1, 2, 3, 4, 5, 6, 7, 22, 56, 74, 107, 123, 124, 140, 141, 152, 154, 155, 156, 157, 168, 189, 195, 196, 198, 199, 210, 212, 213, 223, 224, 233, 236, 237, 238, 241, 279, 286, 287]
+    q_in_known_list = [id_ in known_q_list for id_ in qualifier_id_list]
+    if not all(q_in_known_list):
+        import pdb;pdb.set_trace()
+    
+    return PassEvent(
         event_id = pass_id,
         period_id = int(event.attrs["period_id"]),
         minutes = int(event.attrs["min"]),
         seconds = int(event.attrs["sec"]),
         datetime = pd.to_datetime(event.attrs["timestamp"], utc=True),
-        x_start = float(event.attrs["x"]),
-        y_start = float(event.attrs["y"]),
-        outcome = int(event.attrs["outcome"]),
+        x_start = x_start,
+        y_start = y_start,
+        length = length,
+        angle = angle,
+        outcome = outcome,
         team_id = int(event.attrs["team_id"]),
         player_id = int(event.attrs["player_id"]),
-        x_end =  float(event.find("Q", attrs={"qualifier_id": "140"})["value"]),
-        y_end =  float(event.find("Q", attrs={"qualifier_id": "141"})["value"])
-    )
-    import pdb;pdb.set_trace()
-
-    passes_dict[pass_id] = _pass
-    return passes_dict
-=======
-    return event_data, shot_events
+        x_end =  x_end,
+        y_end =  y_end,
+        pass_type = pass_type,
+        set_piece = set_piece,
+    )
+  
 
 def _make_shot_event_instance(event: bs4.element.Tag, pitch_dimensions: list = [106.0, 68.0]):
     """Function to create a shot class based on the qualifiers of the event
@@ -541,5 +601,4 @@
         z_target=z_target,
         body_part=body_part,
         type_of_play=type_of_play,
-    )
->>>>>>> dcea1877
+    )