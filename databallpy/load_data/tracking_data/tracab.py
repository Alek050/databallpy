--- conflicted
+++ resolved
@@ -108,13 +108,8 @@
         ball_x, ball_y, ball_z, _, possession, status = ball_info.split(";")[0].split(
             ","
         )[:6]
-<<<<<<< HEAD
-        home_away_map = {"H": "home", "A": "away"}
+
         possession = home_away_map[possession]
-=======
-
-        posession = home_away_map[posession]
->>>>>>> aadda0b6
         data = _add_ball_data_to_dict(
             ball_x, ball_y, ball_z, possession, status.lower(), data, idx
         )
