--- conflicted
+++ resolved
@@ -2,6 +2,7 @@
 
 import numpy as np
 import pandas as pd
+import datetime as dt
 from bs4 import BeautifulSoup
 from tqdm import tqdm
 
@@ -41,16 +42,13 @@
     metadata = _get_metadata(metadata_loc)
 
     tracking_data["matchtime_td"] = _get_matchtime(tracking_data["timestamp"], metadata)
-<<<<<<< HEAD
     tracking_data = _normalize_playing_direction_tracking(
         tracking_data, metadata.periods_frames
     )
 
-=======
     tracking_data["period"] = _add_periods_to_tracking_data(
         tracking_data["timestamp"], metadata.periods_frames
     )
->>>>>>> dc656e88
     return tracking_data, metadata
 
 
@@ -143,7 +141,7 @@
     pitch_size_y = float(soup.find("match")["fPitchYSizeMeters"])
     frame_rate = int(soup.find("match")["iFrameRateFps"])
     datetime_string = soup.find("match")["dtDate"]
-    date = np.datetime64(datetime_string[:10])
+    date = pd.to_datetime(datetime_string[:10])
 
     frames_dict = {
         "period": [],
@@ -154,42 +152,26 @@
     }
     for _, period in enumerate(soup.find_all("period")):
         frames_dict["period"].append(int(period["iId"]))
-
-        if (int(period["iId"]) >= 2) and (int(period["iStartFrame"]) == 0):
-            start_frame = np.nan
-            end_frame = np.nan
-            start_time_td = np.datetime64("NaT")
-            end_time_td = np.datetime64("NaT")
-        else:
-            start_frame = int(period["iStartFrame"])
-            end_frame = int(period["iEndFrame"])
-            start_time_td = date + np.timedelta64(int(start_frame / frame_rate), "s")
-            end_time_td = date + np.timedelta64(int(end_frame / frame_rate), "s")
+        start_frame = int(period["iStartFrame"])
+        end_frame = int(period["iEndFrame"])
 
         frames_dict["start_frame"].append(start_frame)
         frames_dict["end_frame"].append(end_frame)
-<<<<<<< HEAD
         if start_frame != 0:
             frames_dict["start_time_td"].append(
-                date + np.timedelta64(int(start_frame / frame_rate), "s")
+                date + dt.timedelta(milliseconds=int((start_frame / frame_rate)*1000))
             )
             frames_dict["end_time_td"].append(
-                date + np.timedelta64(int(end_frame / frame_rate), "s")
+                date + dt.timedelta(milliseconds=int((end_frame / frame_rate)*1000))
             )
         else:
             frames_dict["start_time_td"].append(pd.to_datetime("NaT"))
             frames_dict["end_time_td"].append(pd.to_datetime("NaT"))
     df_frames = pd.DataFrame(frames_dict)
-=======
-        frames_dict["start_time_td"].append(start_time_td)
-        frames_dict["end_time_td"].append(end_time_td)
->>>>>>> dc656e88
-
-    df_frames = pd.DataFrame(frames_dict)
+
     home_team = soup.find("HomeTeam")
     home_team_name = home_team.find("LongName").text
     home_team_id = int(home_team.find("TeamId").text)
-
     home_players_info = []
     for player in home_team.find_all("Player"):
         player_dict = {}
