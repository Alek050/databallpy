--- conflicted
+++ resolved
@@ -66,13 +66,11 @@
         tracking_data_loc, td_channels, metadata.pitch_dimensions, verbose=verbose
     )
     tracking_data["matchtime_td"] = _get_matchtime(tracking_data["timestamp"], metadata)
-<<<<<<< HEAD
     tracking_data = _normalize_playing_direction_tracking(
         tracking_data, metadata.periods_frames
-=======
+    )
     tracking_data["period"] = _add_periods_to_tracking_data(
         tracking_data["timestamp"], metadata.periods_frames
->>>>>>> dc656e88
     )
 
     return tracking_data, metadata
