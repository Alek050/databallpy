--- conflicted
+++ resolved
@@ -3,14 +3,11 @@
 
 __version__ = version("databallpy")
 
-<<<<<<< HEAD
 from databallpy.match import get_match, get_open_match
-=======
 
 class DataBallPyError(Exception):
     "Error class specific for databallpy"
 
     def __init__(self, message: str) -> None:
         self.message = message
-        super().__init__(message)
->>>>>>> 672faf87
+        super().__init__(message)