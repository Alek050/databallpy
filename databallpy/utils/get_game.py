import os
import pickle

import pandas as pd

from databallpy.data_parsers import Metadata
from databallpy.data_parsers.event_data_parsers import (
    load_instat_event_data,
    load_metrica_event_data,
    load_metrica_open_event_data,
    load_opta_event_data,
    load_scisports_event_data,
    load_sportec_event_data,
    load_sportec_open_event_data,
    load_statsbomb_event_data,
)
from databallpy.data_parsers.tracking_data_parsers import (
    TrackingData,
    load_inmotio_tracking_data,
    load_metrica_open_tracking_data,
    load_metrica_tracking_data,
    load_sportec_open_tracking_data,
    load_tracab_tracking_data,
)
from databallpy.data_parsers.tracking_data_parsers.utils import (
    _quality_check_tracking_data,
)
from databallpy.events import IndividualCloseToBallEvent, PassEvent
from databallpy.game import Game
<<<<<<< HEAD
from databallpy.schemas import EventDataSchema, TrackingDataSchema
=======
from databallpy.schemas.event_data import EventData, EventDataSchema
>>>>>>> ac7a5c0d
from databallpy.utils.align_player_ids import align_player_ids
from databallpy.utils.constants import MISSING_INT
from databallpy.utils.logging import create_logger, logging_wrapper
from databallpy.utils.warnings import deprecated

LOGGER = create_logger(__name__)


logging_wrapper(__file__)


def get_game(
    tracking_data_loc: str = None,
    tracking_metadata_loc: str = None,
    event_data_loc: str = None,
    event_metadata_loc: str = None,
    event_match_loc: str = None,
    event_lineup_loc: str = None,
    tracking_data_provider: str = None,
    event_data_provider: str = None,
    check_quality: bool = True,
    verbose: bool = True,
) -> Game:
    """
    Function to get all information of a game given its datasources

    Args:
        tracking_data_loc (str, optional): location of the tracking data.
            Defaults to None.
        tracking_metadata_loc (str, optional): location of the metadata of the tracking
            data. Defaults to None.
        event_data_loc (str, optional): location of the event data. Defaults to None.
        event_metadata_loc (str, optional): location of the metadata of the event data.
            Defaults to None.
        event_match_loc (str, optional): location of the game file of the event data.
            Only used for statsbomb event data. Defaults to None.
        event_lineup_loc (str, optional): location of the lineup file of the event data.
            Only used for statsbomb event data. Defaults to None.
        tracking_data_provider (str, optional): provider of the tracking data. Defaults
            to None. Supported providers are [tracab, metrica, inmotio]
        event_data_provider (str, optional): provider of the event data. Defaults to
            None. Supported providers are [opta, metrica, instat, scisports]
        check_quality (bool, optional): whether you want to check the quality of the
            tracking data. Defaults to True
        verbose (bool, optional): whether or not to print info about progress

    Returns:
        (Game): a game object with all information available of the game.

    """
    LOGGER.info(
        "Trying to load a new game in get_game();"
        f"\n\tTracking data loc: {str(tracking_data_loc)}"
        f"\n\tTracking data provider: {str(tracking_data_provider)}"
        f"\n\tEvent data loc: {str(event_data_loc)}"
        f"\n\tEven data provider: {str(event_data_provider)}"
        f"\n\tCheck quality: {str(check_quality)}"
        f"\n\tVerbose: {str(verbose)}"
    )

    if (
        event_data_loc
        and event_metadata_loc is None
        and event_data_provider not in ["scisports", "statsbomb"]
    ):
        raise ValueError(
            "Please provide an event metadata location when providing an event"
            " data location"
        )
    elif event_data_loc and event_data_provider is None:
        raise ValueError(
            "Please provide an event data provider when providing an event"
            " data location"
        )
    elif event_metadata_loc and event_data_provider is None:
        raise ValueError(
            "Please provide an event data provider when providing an event"
            " metadata location"
        )
    elif event_data_provider == "statsbomb" and (
        event_match_loc is None or event_lineup_loc is None
    ):
        raise ValueError(
            "Please provivde both event_match_loc and event_lineup_loc when using statsbomb as event data provider"
        )
    elif tracking_data_loc and tracking_data_provider is None:
        raise ValueError(
            "Please provide a tracking data provider when providing a tracking"
            " data location"
        )
    elif tracking_data_loc and tracking_metadata_loc is None:
        raise ValueError(
            "Please provide a tracking metadata location when providing a tracking"
            " data location"
        )

    uses_tracking_data = False
    uses_event_data = False

    tracking_precise_timestamps = {
        "tracab": True,
        "metrica": True,
        "inmotio": False,
        "sportec": True,
        "dfl": True,
    }

    event_precise_timestamps = {
        "opta": True,
        "metrica": True,
        "instat": False,
        "scisports": False,
        "statsbomb": False,
        "sportec": True,
        "dfl": True,
    }

    uses_tracking_data = False
    uses_event_data = False

    # Check if event data should be loaded
    if event_data_loc and event_data_provider:
        event_data, event_metadata, databallpy_events = load_event_data(
            event_data_loc=event_data_loc,
            event_metadata_loc=event_metadata_loc,
            event_data_provider=event_data_provider,
            event_match_loc=event_match_loc,
            event_lineup_loc=event_lineup_loc,
        )
        EventDataSchema.validate(event_data)
        uses_event_data = True

    event_precise_timestamps = {
        "opta": True,
        "metrica": True,
        "instat": False,
        "scisports": False,
        "sportec": True,
        "dfl": True,
        "statsbomb": False,
    }

    LOGGER.info(
        "Succesfully passed input checks. Attempting to load the base "
        "data (get_game())."
    )

    # Check if tracking data should be loaded
    if tracking_data_loc and tracking_metadata_loc and tracking_data_provider:
        tracking_data, tracking_metadata = load_tracking_data(
            tracking_data_loc=tracking_data_loc,
            tracking_metadata_loc=tracking_metadata_loc,
            tracking_data_provider=tracking_data_provider,
            verbose=verbose,
        )
        if not uses_event_data:
            databallpy_events = {}
        tracking_data = TrackingData(
            tracking_data,
            provider=tracking_data_provider,
            frame_rate=tracking_metadata.frame_rate,
        )
        TrackingDataSchema.validate(tracking_data)
        uses_tracking_data = True

    if not uses_event_data and not uses_tracking_data:
        raise ValueError("No data loaded, please provide data locations and providers")

    LOGGER.info(
        f"Loaded data in get_game():\n\tTracking data: {str(uses_tracking_data)}"
        f"\n\tEvent data: {str(uses_event_data)}"
    )

    # extra checks when using both tracking and event data
    LOGGER.info("Combining info from tracking and event data in get_game()")
    if uses_tracking_data and uses_event_data:
        tracking_metadata.periods_frames = merge_metadata_periods(
            tracking_metadata.periods_frames, event_metadata.periods_frames
        )
        event_data, databallpy_events = rescale_event_data(
            tracking_metadata.pitch_dimensions,
            event_metadata.pitch_dimensions,
            event_data,
            databallpy_events,
        )
        tracking_metadata = align_player_and_team_ids(event_metadata, tracking_metadata)
        (
            event_metadata.home_players,
            event_metadata.away_players,
        ) = merge_player_info(tracking_metadata, event_metadata)

    # check quality of tracking data
    allow_synchronise = False
    if check_quality and uses_tracking_data:
        allow_synchronise = _quality_check_tracking_data(
            tracking_data,
            tracking_metadata.frame_rate,
            tracking_metadata.periods_frames,
        )
        allow_synchronise = False if not uses_event_data else allow_synchronise

    changed_periods = None
    if uses_tracking_data:
        changed_periods = tracking_metadata.periods_changed_playing_direction

    LOGGER.info("Creating game object in get_game()")
    game = Game(
<<<<<<< HEAD
        tracking_data=tracking_data if uses_tracking_data else TrackingData(),
        event_data=event_data if uses_event_data else pd.DataFrame(),
        event_data_provider=event_data_provider if uses_event_data else None,
=======
        tracking_data=tracking_data if uses_tracking_data else pd.DataFrame(),
        tracking_data_provider=tracking_data_provider if uses_tracking_data else None,
        event_data=EventData(event_data, provider=event_data_provider)
        if uses_event_data
        else EventData({}, provider="unspecified"),
>>>>>>> ac7a5c0d
        pitch_dimensions=tracking_metadata.pitch_dimensions
        if uses_tracking_data
        else event_metadata.pitch_dimensions,
        periods=tracking_metadata.periods_frames
        if uses_tracking_data
        else event_metadata.periods_frames,
        home_team_id=event_metadata.home_team_id
        if uses_event_data
        else tracking_metadata.home_team_id,
        home_formation=event_metadata.home_formation
        if uses_event_data
        else tracking_metadata.home_formation,
        home_score=event_metadata.home_score
        if uses_event_data
        else tracking_metadata.home_score,
        home_team_name=event_metadata.home_team_name
        if uses_event_data
        else tracking_metadata.home_team_name,
        home_players=event_metadata.home_players
        if uses_event_data
        else tracking_metadata.home_players,
        away_team_id=event_metadata.away_team_id
        if uses_event_data
        else tracking_metadata.away_team_id,
        away_formation=event_metadata.away_formation
        if uses_event_data
        else tracking_metadata.away_formation,
        away_score=event_metadata.away_score
        if uses_event_data
        else tracking_metadata.away_score,
        away_team_name=event_metadata.away_team_name
        if uses_event_data
        else tracking_metadata.away_team_name,
        away_players=event_metadata.away_players
        if uses_event_data
        else tracking_metadata.away_players,
        country=event_metadata.country if uses_event_data else tracking_metadata.country,
        allow_synchronise_tracking_and_event_data=allow_synchronise,
        shot_events=databallpy_events["shot_events"]
        if "shot_events" in databallpy_events.keys()
        else {},
        dribble_events=databallpy_events["dribble_events"]
        if "dribble_events" in databallpy_events.keys()
        else {},
        pass_events=databallpy_events["pass_events"]
        if "pass_events" in databallpy_events.keys()
        else {},
        other_events=databallpy_events["other_events"]
        if "other_events" in databallpy_events.keys()
        else {},
        _event_timestamp_is_precise=event_precise_timestamps[event_data_provider]
        if uses_event_data
        else False,
        _tracking_timestamp_is_precise=tracking_precise_timestamps[
            tracking_data_provider
        ]
        if uses_tracking_data
        else False,
        _periods_changed_playing_direction=changed_periods,
    )
    LOGGER.info(f"Succesfully created game object: {game.name}")
    return game


@logging_wrapper(__file__)
def get_saved_game(name: str, path: str = os.getcwd()) -> Game:
    """Function to load a saved game object

    Args:
        name (str): the name with the to be loaded game, should be a pickle file
        path (str, optional): path of directory where game is saved. Defaults
        to current working directory.

    Returns:
        Game: All information about the game
    """

    loc = (
        os.path.join(path, name + ".pickle")
        if not name[-7:] == ".pickle"
        else os.path.join(path, name)
    )
    if not os.path.exists(loc):
        raise FileNotFoundError(
            f"Could not find {loc}. Set the `path` variable"
            " to specify the right directory of the saved game."
        )
    with open(loc, "rb") as f:
        game = pickle.load(f)

    if not isinstance(game, Game):
        raise TypeError(
            f"Expected a databallpy.game.Game object, but loaded a {type(game)}."
            " Insert the location of a game object to load a game."
        )
    return game


@logging_wrapper(__file__)
def load_tracking_data(
    *,
    tracking_data_loc: str,
    tracking_metadata_loc: str,
    tracking_data_provider: str,
    verbose: bool = True,
) -> tuple[pd.DataFrame, Metadata]:
    """Function to load the tracking data of a game

    Args:
        tracking_data_loc (str): location of the tracking data file
        tracking_metadata_loc (str): location of the tracking metadata file
        tracking_data_provider (str): provider of the tracking data
        verbose (bool, optional): whether or not to print info about progress

    Returns:
        Tuple[pd.DataFrame, Metadata]: tracking data and metadata of the game
    """

    if tracking_data_provider not in ["tracab", "metrica", "inmotio", "sportec", "dfl"]:
        raise ValueError(
            f"We do not support '{tracking_data_provider}' as tracking data provider"
            " yet, please open an issue in our Github repository."
        )

    # Get tracking data and tracking metadata
    if tracking_data_provider in ["tracab", "sportec", "dfl"]:
        tracking_data, tracking_metadata = load_tracab_tracking_data(
            tracking_data_loc, tracking_metadata_loc, verbose=verbose
        )
    elif tracking_data_provider == "metrica":
        tracking_data, tracking_metadata = load_metrica_tracking_data(
            tracking_data_loc=tracking_data_loc,
            metadata_loc=tracking_metadata_loc,
            verbose=verbose,
        )
    elif tracking_data_provider == "inmotio":
        tracking_data, tracking_metadata = load_inmotio_tracking_data(
            tracking_data_loc=tracking_data_loc,
            metadata_loc=tracking_metadata_loc,
            verbose=verbose,
        )
    return tracking_data, tracking_metadata


@logging_wrapper(__file__)
def load_event_data(
    *,
    event_data_loc: str,
    event_metadata_loc: str,
    event_data_provider: str,
    event_match_loc: str,
    event_lineup_loc: str,
) -> tuple[pd.DataFrame, Metadata]:
    """Function to load the event data of a game

    Args:
        event_data_loc (str): location of the event data file
        event_metadata_loc (str): location of the event metadata file
        event_data_provider (str): provider of the event data
        event_match_loc (str): location of match file (specific to statsbomb)
        event_lineup_loc (str): location of lineup file (specific to statsbomb)

    Returns:
        Tuple[pd.DataFrame, Metadata]: event data and metadata of the game
    """

    if event_data_provider not in [
        "opta",
        "metrica",
        "instat",
        "scisports",
        "statsbomb",
        "sportec",
        "dfl",
    ]:
        raise ValueError(
            f"We do not support '{event_data_provider}' as event data provider yet, "
            "please open an issue in our Github repository."
        )

    # Get event data and event metadata
    databallpy_events = {}
    if event_data_provider == "opta":
        event_data, event_metadata, databallpy_events = load_opta_event_data(
            f7_loc=event_metadata_loc, f24_loc=event_data_loc
        )
    elif event_data_provider == "metrica":
        event_data, event_metadata, databallpy_events = load_metrica_event_data(
            event_data_loc=event_data_loc, metadata_loc=event_metadata_loc
        )
    elif event_data_provider == "instat":
        event_data, event_metadata, _ = load_instat_event_data(
            event_data_loc=event_data_loc, metadata_loc=event_metadata_loc
        )
    elif event_data_provider == "scisports":
        event_data, event_metadata, databallpy_events = load_scisports_event_data(
            events_json=event_data_loc,
        )
    elif event_data_provider == "statsbomb":
        event_data, event_metadata, databallpy_events = load_statsbomb_event_data(
            events_loc=event_data_loc,
            match_loc=event_match_loc,
            lineup_loc=event_lineup_loc,
        )
    elif event_data_provider in ["sportec", "dfl"]:
        event_data, event_metadata, databallpy_events = load_sportec_event_data(
            event_data_loc=event_data_loc, metadata_loc=event_metadata_loc
        )
    return event_data, event_metadata, databallpy_events


@logging_wrapper(__file__)
def get_open_game(
    provider: str = "sportec",
    game_id: str = "J03WMX",
    verbose: bool = True,
) -> Game:
    """Function to load a game object from an open datasource

    Args:
        provider (str, optional): What provider to get the open data from.
        Defaults to "dfl". Options are ["metrica", "dfl", "sportec", "tracab"]
        verbose (bool, optional): Whether or not to print info about progress
        in the terminal, Defaults to True.

    Returns:
        Game: All information about the game
    """
    provider_options = ["metrica", "dfl", "sportec", "tracab"]
    if provider not in provider_options:
        raise ValueError(
            f"Open game provider should be in {provider_options}, not {provider}."
        )

    if provider == "metrica":
        tracking_data, metadata = load_metrica_open_tracking_data(verbose=verbose)
        event_data, ed_metadata, databallpy_events = load_metrica_open_event_data()

    elif provider in ["dfl", "tracab", "sportec"]:
        tracking_data, metadata = load_sportec_open_tracking_data(
            game_id=game_id,
            verbose=verbose,
        )
        event_data, ed_metadata, databallpy_events = load_sportec_open_event_data(
            game_id=game_id
        )

    periods_cols = ed_metadata.periods_frames.columns.difference(
        metadata.periods_frames.columns
    ).to_list()
    periods_cols.sort(reverse=True)
    merged_periods = pd.concat(
        (
            metadata.periods_frames,
            ed_metadata.periods_frames[periods_cols],
        ),
        axis=1,
    )

    tracking_data = TrackingData(
        tracking_data, provider=provider, frame_rate=metadata.frame_rate
    )
    TrackingDataSchema.validate(tracking_data)
    game = Game(
        tracking_data=tracking_data,
<<<<<<< HEAD
        event_data=event_data,
        event_data_provider=provider,
=======
        tracking_data_provider=provider,
        event_data=EventData(event_data, provider=provider),
>>>>>>> ac7a5c0d
        pitch_dimensions=metadata.pitch_dimensions,
        periods=merged_periods,
        home_team_id=metadata.home_team_id,
        home_formation=metadata.home_formation,
        home_score=metadata.home_score,
        home_team_name=metadata.home_team_name,
        home_players=metadata.home_players,
        away_team_id=metadata.away_team_id,
        away_formation=metadata.away_formation,
        away_score=metadata.away_score,
        away_team_name=metadata.away_team_name,
        away_players=metadata.away_players,
        country=ed_metadata.country,
        allow_synchronise_tracking_and_event_data=True,
        shot_events=databallpy_events["shot_events"]
        if "shot_events" in databallpy_events.keys()
        else {},
        dribble_events=databallpy_events["dribble_events"]
        if "dribble_events" in databallpy_events.keys()
        else {},
        pass_events=databallpy_events["pass_events"]
        if "pass_events" in databallpy_events.keys()
        else {},
        other_events=databallpy_events["other_events"]
        if "other_events" in databallpy_events.keys()
        else {},
        _tracking_timestamp_is_precise=True,
        _event_timestamp_is_precise=True,
        _periods_changed_playing_direction=(metadata.periods_changed_playing_direction),
    )
    return game


@logging_wrapper(__file__)
def merge_metadata_periods(
    tracking_periods: pd.DataFrame, event_periods: pd.DataFrame
) -> pd.DataFrame:
    """Function to merge the periods of the event and tracking metadata

    Args:
        tracking_periods (pd.DataFrame): periods of the tracking metadata
        event_periods (pd.DataFrame): periods of the event metadata

    Returns:
        pd.DataFrame: merged periods
    """
    periods_cols = event_periods.columns.difference(tracking_periods.columns).to_list()
    periods_cols.sort(reverse=True)
    merged_periods = pd.concat(
        (
            tracking_periods,
            event_periods[periods_cols],
        ),
        axis=1,
    )
    return merged_periods


@logging_wrapper(__file__)
def rescale_event_data(
    tracking_pitch_dimensions: list[float, float],
    event_pitch_dimensions: list[float, float],
    event_data: pd.DataFrame,
    databallpy_events: dict[str, dict[str | int,]] = None,
) -> tuple[pd.DataFrame, dict[str, dict[str | int, IndividualCloseToBallEvent]]]:
    """Function to rescale the event data and databallpy events to the tracking data
    dimensions if the event data is not scaled in the same dimensions of the tracking
    data.

    Args:
        tracking_pitch_dimensions (list): pitch dimensions of the tracking data
        event_pitch_dimensions (list): pitch dimensions of the event data
        event_data (pd.DataFrame): event data
        databallpy_events (dict): databallpy events

    Returns:
        Tuple[pd.DataFrame, dict]: rescaled event data and databallpy events
    """
    if (
        tracking_pitch_dimensions == event_pitch_dimensions
        or pd.isnull(list(event_pitch_dimensions)).any()
        or pd.isnull(list(tracking_pitch_dimensions)).any()
    ):
        LOGGER.info(
            "Scaling is not needed because pitch dimensions are equal, "
            "or scaling is not possible because pitch dimensions have nan values."
            "(rescale_event_data())"
        )
        return event_data, databallpy_events

    x_correction = tracking_pitch_dimensions[0] / event_pitch_dimensions[0]
    y_correction = tracking_pitch_dimensions[1] / event_pitch_dimensions[1]
    event_data["start_x"] *= x_correction
    event_data["start_y"] *= y_correction

    # correct the databallpy event instances as well
    if databallpy_events is not None:
        for dict_of_events in databallpy_events.values():
            for event in dict_of_events.values():
                event.start_x *= x_correction
                event.start_y *= y_correction
                if isinstance(event, PassEvent):
                    event.end_x *= x_correction
                    event.end_y *= y_correction

    return event_data, databallpy_events


@logging_wrapper(__file__)
def align_player_and_team_ids(
    event_metadata: Metadata, tracking_metadata: Metadata
) -> pd.DataFrame:
    """Function to align the player and team id's of the tracking data with the event
    data.

    Args:
        event_metadata (Metadata): event metadata
        tracking_metadata (Metadata): tracking metadata

    Returns:
        pd.DataFrame: tracking data with aligned player and team id's
    """

    home_eq = (
        tracking_metadata.home_players["id"]
        .isin(event_metadata.home_players["id"])
        .sum()
        > 11
    )
    away_eq = (
        tracking_metadata.away_players["id"]
        .isin(event_metadata.away_players["id"])
        .sum()
        > 11
    )

    if not home_eq or not away_eq:
        tracking_metadata = align_player_ids(tracking_metadata, event_metadata)

    # Align team id's
    tracking_metadata.home_team_id = event_metadata.home_team_id
    tracking_metadata.away_team_id = event_metadata.away_team_id
    tracking_metadata.home_team_name = event_metadata.home_team_name
    tracking_metadata.away_team_name = event_metadata.away_team_name

    return tracking_metadata


@logging_wrapper(__file__)
def merge_player_info(
    tracking_metadata: Metadata, event_metadata: Metadata
) -> tuple[pd.DataFrame, pd.DataFrame]:
    """Function to merge the player information of the tracking and event metadata

    Args:
        tracking_metadata (Metadata): metadata of the tracking data
        event_metadata (Metadata): metadata of the event data

    Returns:
        Tuple[pd.DataFrame, pd.DataFrame]: merged home player information
            and merged away player information.
    """
    player_cols = event_metadata.home_players.columns.difference(
        tracking_metadata.home_players.columns
    ).to_list()
    player_cols.append("id")
    home_players = tracking_metadata.home_players.merge(
        event_metadata.home_players[player_cols], on="id"
    )
    away_players = tracking_metadata.away_players.merge(
        event_metadata.away_players[player_cols], on="id"
    )
    return home_players, away_players


@deprecated(
    "`get_match` is deprecated and will be removed in version 0.8.0. Please use `get_game` instead"
)
def get_match(*args, **kwargs):
    return get_game(*args, **kwargs)


@deprecated(
    "`get_saved_match` is deprecated and will be removed in version 0.8.0. Please use `get_saved_game` instead"
)
def get_open_match(*args, **kwargs):
    return get_open_game(*args, **kwargs)


@deprecated(
    "`get_saved_match` is deprecated and will be removed in version 0.8.0. Please use `get_saved_game` instead"
)
def get_saved_match(*args, **kwargs):
    return get_saved_game(*args, **kwargs)<|MERGE_RESOLUTION|>--- conflicted
+++ resolved
@@ -27,11 +27,8 @@
 )
 from databallpy.events import IndividualCloseToBallEvent, PassEvent
 from databallpy.game import Game
-<<<<<<< HEAD
 from databallpy.schemas import EventDataSchema, TrackingDataSchema
-=======
 from databallpy.schemas.event_data import EventData, EventDataSchema
->>>>>>> ac7a5c0d
 from databallpy.utils.align_player_ids import align_player_ids
 from databallpy.utils.constants import MISSING_INT
 from databallpy.utils.logging import create_logger, logging_wrapper
@@ -189,12 +186,6 @@
         )
         if not uses_event_data:
             databallpy_events = {}
-        tracking_data = TrackingData(
-            tracking_data,
-            provider=tracking_data_provider,
-            frame_rate=tracking_metadata.frame_rate,
-        )
-        TrackingDataSchema.validate(tracking_data)
         uses_tracking_data = True
 
     if not uses_event_data and not uses_tracking_data:
@@ -239,17 +230,16 @@
 
     LOGGER.info("Creating game object in get_game()")
     game = Game(
-<<<<<<< HEAD
-        tracking_data=tracking_data if uses_tracking_data else TrackingData(),
-        event_data=event_data if uses_event_data else pd.DataFrame(),
-        event_data_provider=event_data_provider if uses_event_data else None,
-=======
-        tracking_data=tracking_data if uses_tracking_data else pd.DataFrame(),
-        tracking_data_provider=tracking_data_provider if uses_tracking_data else None,
+        tracking_data=TrackingData(
+            tracking_data,
+            provider=tracking_data_provider,
+            frame_rate=tracking_metadata.frame_rate,
+        )
+        if uses_tracking_data
+        else TrackingData(),
         event_data=EventData(event_data, provider=event_data_provider)
         if uses_event_data
         else EventData({}, provider="unspecified"),
->>>>>>> ac7a5c0d
         pitch_dimensions=tracking_metadata.pitch_dimensions
         if uses_tracking_data
         else event_metadata.pitch_dimensions,
@@ -509,19 +499,11 @@
         axis=1,
     )
 
-    tracking_data = TrackingData(
-        tracking_data, provider=provider, frame_rate=metadata.frame_rate
-    )
-    TrackingDataSchema.validate(tracking_data)
     game = Game(
-        tracking_data=tracking_data,
-<<<<<<< HEAD
-        event_data=event_data,
-        event_data_provider=provider,
-=======
-        tracking_data_provider=provider,
+        tracking_data=TrackingData(
+            tracking_data, provider=provider, frame_rate=metadata.frame_rate
+        ),
         event_data=EventData(event_data, provider=provider),
->>>>>>> ac7a5c0d
         pitch_dimensions=metadata.pitch_dimensions,
         periods=merged_periods,
         home_team_id=metadata.home_team_id,
