--- conflicted
+++ resolved
@@ -354,25 +354,16 @@
     }
 
 
-<<<<<<< HEAD
-def _get_shot_event(event: dict, id: int, players: pd.DataFrame) -> ShotEvent:
-    """This function retrieves the shot event of a specific game.
-=======
 def _get_shot_event(
     event: dict, id: int, players: pd.DataFrame, multiplier: int
 ) -> ShotEvent:
     """This function retrieves the shot event of a specific match.
->>>>>>> 07cb7710
 
     Args:
         event (dict): the shot event.
         id (int): the id of the event.
-<<<<<<< HEAD
-        players (pd.DataFrame): the players of the game.
-=======
         players (pd.DataFrame): the players of the match.
         multiplier (int): the multiplier for the coordinates.
->>>>>>> 07cb7710
 
     Returns:
         ShotEvent: the shot event of the game.
@@ -409,26 +400,16 @@
     )
 
 
-<<<<<<< HEAD
-def _get_pass_event(event: dict, id: int, players: pd.DataFrame) -> PassEvent:
-    """This function retrieves the pass event of a specific game.
-=======
 def _get_pass_event(
     event: dict, id: int, players: pd.DataFrame, multiplier: int
 ) -> PassEvent:
     """This function retrieves the pass event of a specific match.
->>>>>>> 07cb7710
 
     Args:
         event (dict): the pass event.
         id (int): the id of the event.
-<<<<<<< HEAD
-        players (pd.DataFrame): the players of the game.
-
-=======
         players (pd.DataFrame): the players of the match.
         multiplier (int): the multiplier for the coordinates.
->>>>>>> 07cb7710
     Returns:
         PassEvent: the pass event of the game.
     """
@@ -495,25 +476,16 @@
     )
 
 
-<<<<<<< HEAD
-def _get_tackle_event(event: dict, id: int, players: pd.DataFrame) -> TackleEvent:
-    """This function retrieves the tackle event of a specific game.
-=======
 def _get_tackle_event(
     event: dict, id: int, players: pd.DataFrame, multiplier: int
 ) -> TackleEvent:
     """This function retrieves the tackle event of a specific match.
->>>>>>> 07cb7710
 
     Args:
         event (dict): the pass event.
         id (int): the id of the event.
-<<<<<<< HEAD
-        players (pd.DataFrame): the players of the game.
-=======
         players (pd.DataFrame): the players of the match.
         multiplier (int): the multiplier for the coordinates.
->>>>>>> 07cb7710
 
     Returns:
         TackleEvent: the tackle event of the game.
@@ -536,25 +508,16 @@
     )
 
 
-<<<<<<< HEAD
-def _get_dribble_event(event: dict, id: int, players: pd.DataFrame) -> DribbleEvent:
-    """This function retrieves the dribble event of a specific game.
-=======
 def _get_dribble_event(
     event: dict, id: int, players: pd.DataFrame, multiplier: int
 ) -> DribbleEvent:
     """This function retrieves the dribble event of a specific match.
->>>>>>> 07cb7710
 
     Args:
         event (dict): the dribble event.
         id (int): the id of the event.
-<<<<<<< HEAD
-        players (pd.DataFrame): the players of the game.
-=======
         players (pd.DataFrame): the players of the match.
         multiplier (int): the multiplier for the coordinates
->>>>>>> 07cb7710
 
     Returns:
         DribbleEvent: the dribble event of the game.
