
<div align="center">
  <img src="https://github.com/Alek050/databallpy/assets/49450063/56100e87-c680-4dc1-82e5-4aa8fdbc8a34" alt="Logo">
</div>


# databallpy

<<<<<<< HEAD

A package for loading, preprocessing, vizualising and synchronizing soccer event- and tracking data.
=======
>>>>>>> 09dd8dca

A package for loading, synchronizing, and analyzing your soccer event- and tracking data.

This package is developed to create a standardized way to analyse soccer matches using both event- and tracking data. Other packages, like [kloppy](https://github.com/PySport/kloppy) and [floodlight](https://github.com/floodlight-sports/floodlight), already standardize the import of data sources. The current package goes a step further in combining different data streams from the same match. In this case, the `Match` object combines information from the event and tracking data. The main feature is the smart synchronization of the tracking and event data. We utilize the Needleman-Wunch algorithm, inspired by [this article](https://kwiatkowski.io/sync.soccer), to align the tracking and even data, while ensuring the order of the events, something that is not done when only using (different) cost functions.

## Changelog V0.4.1 (10/10/2023)

- Fixed bugs with reading in tracab data in special cases
- Fixed bus with reading in opta data in special cases
- Added tracking data passes features
- Added tracking data shot features
- optimized performance of processing data

## Planned changes

- Adding different filters to filter the tracking data
- Adding more features (if you have any ideas/requests, please open an issue!)
- Creating more databallpy events
- Adding expected passing and goals models

## Installation

```bash
$ pip install databallpy
```

## Usage

The package is centered around the `Match` object. A `Match` has tracking data, event data metadata about the match.
For a more elaborate example, see the [example file](https://databallpy.readthedocs.io/en/latest/example.html)

```console
$ from databallpy import get_match, get_open_match
$
$ match = get_match(
$   tracking_data_loc="../data/tracking_data.dat",
$   tracking_metadata_loc="../data/tracking_metadata.xml",
$   tracking_data_provider="tracab"
$   event_data_loc="../data/event_data_f24.xml",
$   event_metadata_loc="../data/event_metadata_f7.xml",
$   event_data_provider="opta",
$ )
$
$ # or to load an open metrica dataset of tracking and event data
$ match = get_open_match()
$
$ match.home_team_name # the team name of the home playing team
$ match.away_players # pandas dataframe with the names, ids, shirt numbers and positions of the away team
$ match.tracking_data # pandas dataframe with tracking data of the match
$ match.event_data # pandas dataframe with event data of the match
```

See [the documentation](https://databallpy.readthedocs.io/en/latest/autoapi/databallpy/match/index.html) of the `Match` object and the [example usage](https://databallpy.readthedocs.io/en/latest/example.html) for more options. Note that this package is developed to combine event and tracking data, for now both datastreams are necessary to create a `Match` object.

## Synchronization of tracking and event data

Tracking and event data is often poorly synchronized. For instance, when taking the event data of Opta and tracking data of Tracab, you can sync the fist frame with the kick-off pass. Now you can sync the other events with the tracking data based on the time difference between the event and the kick off pass. If you do this, how get something like this:

<video width="640" height="480" controls>
  <source src="https://raw.githubusercontent.com/Alek050/databallpy/main/docs/example_data/not_synced.mp4" type="video/mp4">
  Your browser does not support the video tag.
</video>

https://user-images.githubusercontent.com/49450063/224564808-fa71735f-5510-464d-8499-9044227a02e8.mp4


As you can see, the timing (and placing) of the events do not correspond good with the tracking data locations, especially when events follow up quickly or around shots. Using the methodology of [this](https://kwiatkowski.io/sync.soccer) article, this package is able to synchronize tracking and event data using the Needleman-Wunsch algorithm. 

After running the following command, the events are better synchronized to the tracking data:

```batch
$ match.synchronise_tracking_and_event_data()
```

<video width="640" height="480" controls>
  <source src="https://raw.githubusercontent.com/Alek050/databallpy/main/docs/example_data/synced.mp4" type="video/mp4">
  Your browser does not support the video tag.
</video>


https://user-images.githubusercontent.com/49450063/224564913-4091faf7-f6ef-4429-b132-7f93ce5e1d91.mp4


## Documentation

The official documentation can be found [here](https://databallpy.readthedocs.io/en/latest/autoapi/databallpy/index.html).

## Providers

For now we limited providers. We are planning on adding more providers later on.

Event data providers:
- Opta
- Metrica
- Instat

Tracking data providers:
- Tracab
- Metrica
- Inmotio

## Contributing

Interested in contributing? Check out the contributing guidelines. Please note that this project is released with a Code of Conduct. By contributing to this project, you agree to abide by its terms.

## Maintainers & owners

- [Alek050](https://github.com/Alek050/)
- [DaanGro](https://github.com/DaanGro/)

## Contributors

- [rdghe](https://github.com/rdghe/)
- [swopper050](https://github.com/Swopper050)

## License

`databallpy` was created by Alexander Oonk & Daan Grob. It is licensed under the terms of the MIT license.

## Similar projects

Although we think this package helps when starting to analyse soccer data, other packages may be better suited for your specific needs. Make sure to check out the following packages as well:
- [kloppy](https://github.com/PySport/kloppy)
- [floodlight](https://github.com/floodlight-sports/floodlight)
- [codeball](https://github.com/metrica-sports/codeball)
- [socceraction](https://github.com/ML-KULeuven/socceraction)

And for a more specific toturials on how to get started with soccer data"
- [Friends of Tracking](https://github.com/Friends-of-Tracking-Data-FoTD)


<|MERGE_RESOLUTION|>--- conflicted
+++ resolved
@@ -6,11 +6,6 @@
 
 # databallpy
 
-<<<<<<< HEAD
-
-A package for loading, preprocessing, vizualising and synchronizing soccer event- and tracking data.
-=======
->>>>>>> 09dd8dca
 
 A package for loading, synchronizing, and analyzing your soccer event- and tracking data.
 
