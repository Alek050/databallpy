{
 "cells": [
  {
   "cell_type": "markdown",
   "metadata": {},
   "source": [
    "# Example usage\n",
    "\n",
    "To use `databallpy` in a project:"
   ]
  },
  {
   "cell_type": "code",
   "execution_count": 4,
   "metadata": {},
   "outputs": [],
   "source": [
    "import sys\n",
    "!{sys.executable} -m pip install --upgrade pip --quiet\n",
    "!{sys.executable} -m pip install databallpy --quiet"
   ]
  },
  {
   "cell_type": "code",
   "execution_count": 7,
   "metadata": {},
   "outputs": [
    {
<<<<<<< HEAD
     "data": {
      "text/plain": [
       "'0.1.1'"
      ]
     },
     "execution_count": 7,
     "metadata": {},
     "output_type": "execute_result"
    }
   ],
   "source": [
    "import databallpy\n",
    "databallpy.__version__"
   ]
  },
  {
   "cell_type": "code",
   "execution_count": 2,
   "metadata": {},
   "outputs": [
    {
=======
>>>>>>> bae80086
     "name": "stdout",
     "output_type": "stream",
     "text": [
      "Reading in data/test tracking data.dat - Completed\n",
      "Writing lines to dataframe:\n"
     ]
    },
    {
     "name": "stderr",
     "output_type": "stream",
     "text": [
      "100%|██████████████████████████████████████████████████████████████████████████████████████████████████████| 161713/161713 [00:03<00:00, 53812.89it/s]\n"
     ]
    }
   ],
   "source": [
    "# obtain a match object\n",
    "from databallpy.match import get_match\n",
    "\n",
    "match = get_match(\n",
    "    tracking_data_loc=\"data/test tracking data.dat\",\n",
    "    tracking_metadata_loc=\"data/test metadata.xml\",\n",
    "    tracking_data_provider=\"tracab\",\n",
    "    event_data_loc=\"data/test f24.xml\",\n",
    "    event_metadata_loc=\"data/test f7.xml\",\n",
    "    event_data_provider=\"opta\"   \n",
    ")"
   ]
  },
  {
   "cell_type": "code",
   "execution_count": 3,
   "metadata": {},
   "outputs": [
    {
     "data": {
      "text/html": [
       "<div>\n",
       "<style scoped>\n",
       "    .dataframe tbody tr th:only-of-type {\n",
       "        vertical-align: middle;\n",
       "    }\n",
       "\n",
       "    .dataframe tbody tr th {\n",
       "        vertical-align: top;\n",
       "    }\n",
       "\n",
       "    .dataframe thead th {\n",
       "        text-align: right;\n",
       "    }\n",
       "</style>\n",
       "<table border=\"1\" class=\"dataframe\">\n",
       "  <thead>\n",
       "    <tr style=\"text-align: right;\">\n",
       "      <th></th>\n",
       "      <th>timestamp</th>\n",
       "      <th>ball_x</th>\n",
       "      <th>ball_y</th>\n",
       "      <th>ball_z</th>\n",
       "      <th>ball_status</th>\n",
       "      <th>ball_posession</th>\n",
       "      <th>away_8_x</th>\n",
       "      <th>away_8_y</th>\n",
       "      <th>away_19_x</th>\n",
       "      <th>away_19_y</th>\n",
       "      <th>...</th>\n",
       "      <th>away_31_y</th>\n",
       "      <th>home_17_x</th>\n",
       "      <th>home_17_y</th>\n",
       "      <th>away_5_x</th>\n",
       "      <th>away_5_y</th>\n",
       "      <th>away_2_x</th>\n",
       "      <th>away_2_y</th>\n",
       "      <th>home_10_x</th>\n",
       "      <th>home_10_y</th>\n",
       "      <th>matchtime_td</th>\n",
       "    </tr>\n",
       "  </thead>\n",
       "  <tbody>\n",
       "    <tr>\n",
       "      <th>0</th>\n",
       "      <td>1107712</td>\n",
       "      <td>0.09</td>\n",
       "      <td>0.56</td>\n",
       "      <td>0.05</td>\n",
       "      <td>alive</td>\n",
       "      <td>away</td>\n",
       "      <td>9.24</td>\n",
       "      <td>-5.90</td>\n",
       "      <td>6.08</td>\n",
       "      <td>25.02</td>\n",
       "      <td>...</td>\n",
       "      <td>NaN</td>\n",
       "      <td>NaN</td>\n",
       "      <td>NaN</td>\n",
       "      <td>NaN</td>\n",
       "      <td>NaN</td>\n",
       "      <td>NaN</td>\n",
       "      <td>NaN</td>\n",
       "      <td>NaN</td>\n",
       "      <td>NaN</td>\n",
       "      <td>00:00</td>\n",
       "    </tr>\n",
       "    <tr>\n",
       "      <th>1</th>\n",
       "      <td>1107713</td>\n",
       "      <td>0.11</td>\n",
       "      <td>0.55</td>\n",
       "      <td>0.05</td>\n",
       "      <td>alive</td>\n",
       "      <td>away</td>\n",
       "      <td>9.23</td>\n",
       "      <td>-5.88</td>\n",
       "      <td>6.08</td>\n",
       "      <td>25.04</td>\n",
       "      <td>...</td>\n",
       "      <td>NaN</td>\n",
       "      <td>NaN</td>\n",
       "      <td>NaN</td>\n",
       "      <td>NaN</td>\n",
       "      <td>NaN</td>\n",
       "      <td>NaN</td>\n",
       "      <td>NaN</td>\n",
       "      <td>NaN</td>\n",
       "      <td>NaN</td>\n",
       "      <td>00:00</td>\n",
       "    </tr>\n",
       "    <tr>\n",
       "      <th>2</th>\n",
       "      <td>1107714</td>\n",
       "      <td>0.53</td>\n",
       "      <td>0.51</td>\n",
       "      <td>0.09</td>\n",
       "      <td>alive</td>\n",
       "      <td>away</td>\n",
       "      <td>9.23</td>\n",
       "      <td>-5.87</td>\n",
       "      <td>6.07</td>\n",
       "      <td>25.06</td>\n",
       "      <td>...</td>\n",
       "      <td>NaN</td>\n",
       "      <td>NaN</td>\n",
       "      <td>NaN</td>\n",
       "      <td>NaN</td>\n",
       "      <td>NaN</td>\n",
       "      <td>NaN</td>\n",
       "      <td>NaN</td>\n",
       "      <td>NaN</td>\n",
       "      <td>NaN</td>\n",
       "      <td>00:00</td>\n",
       "    </tr>\n",
       "    <tr>\n",
       "      <th>3</th>\n",
       "      <td>1107715</td>\n",
       "      <td>0.96</td>\n",
       "      <td>0.47</td>\n",
       "      <td>0.14</td>\n",
       "      <td>alive</td>\n",
       "      <td>away</td>\n",
       "      <td>9.22</td>\n",
       "      <td>-5.85</td>\n",
       "      <td>6.07</td>\n",
       "      <td>25.08</td>\n",
       "      <td>...</td>\n",
       "      <td>NaN</td>\n",
       "      <td>NaN</td>\n",
       "      <td>NaN</td>\n",
       "      <td>NaN</td>\n",
       "      <td>NaN</td>\n",
       "      <td>NaN</td>\n",
       "      <td>NaN</td>\n",
       "      <td>NaN</td>\n",
       "      <td>NaN</td>\n",
       "      <td>00:00</td>\n",
       "    </tr>\n",
       "    <tr>\n",
       "      <th>4</th>\n",
       "      <td>1107716</td>\n",
       "      <td>1.38</td>\n",
       "      <td>0.43</td>\n",
       "      <td>0.18</td>\n",
       "      <td>alive</td>\n",
       "      <td>away</td>\n",
       "      <td>9.22</td>\n",
       "      <td>-5.83</td>\n",
       "      <td>6.05</td>\n",
       "      <td>25.09</td>\n",
       "      <td>...</td>\n",
       "      <td>NaN</td>\n",
       "      <td>NaN</td>\n",
       "      <td>NaN</td>\n",
       "      <td>NaN</td>\n",
       "      <td>NaN</td>\n",
       "      <td>NaN</td>\n",
       "      <td>NaN</td>\n",
       "      <td>NaN</td>\n",
       "      <td>NaN</td>\n",
       "      <td>00:00</td>\n",
       "    </tr>\n",
       "    <tr>\n",
       "      <th>...</th>\n",
       "      <td>...</td>\n",
       "      <td>...</td>\n",
       "      <td>...</td>\n",
       "      <td>...</td>\n",
       "      <td>...</td>\n",
       "      <td>...</td>\n",
       "      <td>...</td>\n",
       "      <td>...</td>\n",
       "      <td>...</td>\n",
       "      <td>...</td>\n",
       "      <td>...</td>\n",
       "      <td>...</td>\n",
       "      <td>...</td>\n",
       "      <td>...</td>\n",
       "      <td>...</td>\n",
       "      <td>...</td>\n",
       "      <td>...</td>\n",
       "      <td>...</td>\n",
       "      <td>...</td>\n",
       "      <td>...</td>\n",
       "      <td>...</td>\n",
       "    </tr>\n",
       "    <tr>\n",
       "      <th>161708</th>\n",
       "      <td>1269420</td>\n",
       "      <td>49.97</td>\n",
       "      <td>18.84</td>\n",
       "      <td>0.10</td>\n",
       "      <td>alive</td>\n",
       "      <td>away</td>\n",
       "      <td>NaN</td>\n",
       "      <td>NaN</td>\n",
       "      <td>NaN</td>\n",
       "      <td>NaN</td>\n",
       "      <td>...</td>\n",
       "      <td>6.60</td>\n",
       "      <td>31.79</td>\n",
       "      <td>14.95</td>\n",
       "      <td>38.78</td>\n",
       "      <td>4.10</td>\n",
       "      <td>17.60</td>\n",
       "      <td>2.18</td>\n",
       "      <td>25.64</td>\n",
       "      <td>7.81</td>\n",
       "      <td>90:00+0:06</td>\n",
       "    </tr>\n",
       "    <tr>\n",
       "      <th>161709</th>\n",
       "      <td>1269421</td>\n",
       "      <td>50.39</td>\n",
       "      <td>18.75</td>\n",
       "      <td>0.17</td>\n",
       "      <td>alive</td>\n",
       "      <td>away</td>\n",
       "      <td>NaN</td>\n",
       "      <td>NaN</td>\n",
       "      <td>NaN</td>\n",
       "      <td>NaN</td>\n",
       "      <td>...</td>\n",
       "      <td>6.59</td>\n",
       "      <td>31.81</td>\n",
       "      <td>14.99</td>\n",
       "      <td>38.85</td>\n",
       "      <td>4.05</td>\n",
       "      <td>17.63</td>\n",
       "      <td>2.23</td>\n",
       "      <td>25.68</td>\n",
       "      <td>7.84</td>\n",
       "      <td>90:00+0:06</td>\n",
       "    </tr>\n",
       "    <tr>\n",
       "      <th>161710</th>\n",
       "      <td>1269422</td>\n",
       "      <td>50.79</td>\n",
       "      <td>18.65</td>\n",
       "      <td>0.22</td>\n",
       "      <td>alive</td>\n",
       "      <td>away</td>\n",
       "      <td>NaN</td>\n",
       "      <td>NaN</td>\n",
       "      <td>NaN</td>\n",
       "      <td>NaN</td>\n",
       "      <td>...</td>\n",
       "      <td>6.58</td>\n",
       "      <td>31.82</td>\n",
       "      <td>15.02</td>\n",
       "      <td>38.94</td>\n",
       "      <td>4.00</td>\n",
       "      <td>17.66</td>\n",
       "      <td>2.28</td>\n",
       "      <td>25.70</td>\n",
       "      <td>7.87</td>\n",
       "      <td>90:00+0:06</td>\n",
       "    </tr>\n",
       "    <tr>\n",
       "      <th>161711</th>\n",
       "      <td>1269423</td>\n",
       "      <td>51.20</td>\n",
       "      <td>18.55</td>\n",
       "      <td>0.24</td>\n",
       "      <td>alive</td>\n",
       "      <td>away</td>\n",
       "      <td>NaN</td>\n",
       "      <td>NaN</td>\n",
       "      <td>NaN</td>\n",
       "      <td>NaN</td>\n",
       "      <td>...</td>\n",
       "      <td>6.57</td>\n",
       "      <td>31.83</td>\n",
       "      <td>15.06</td>\n",
       "      <td>39.03</td>\n",
       "      <td>3.94</td>\n",
       "      <td>17.71</td>\n",
       "      <td>2.33</td>\n",
       "      <td>25.73</td>\n",
       "      <td>7.89</td>\n",
       "      <td>90:00+0:06</td>\n",
       "    </tr>\n",
       "    <tr>\n",
       "      <th>161712</th>\n",
       "      <td>1269424</td>\n",
       "      <td>51.59</td>\n",
       "      <td>18.45</td>\n",
       "      <td>0.26</td>\n",
       "      <td>dead</td>\n",
       "      <td>away</td>\n",
       "      <td>NaN</td>\n",
       "      <td>NaN</td>\n",
       "      <td>NaN</td>\n",
       "      <td>NaN</td>\n",
       "      <td>...</td>\n",
       "      <td>6.57</td>\n",
       "      <td>31.84</td>\n",
       "      <td>15.09</td>\n",
       "      <td>39.11</td>\n",
       "      <td>3.90</td>\n",
       "      <td>17.74</td>\n",
       "      <td>2.37</td>\n",
       "      <td>25.77</td>\n",
       "      <td>7.92</td>\n",
       "      <td>90:00+0:07</td>\n",
       "    </tr>\n",
       "  </tbody>\n",
       "</table>\n",
       "<p>161713 rows × 63 columns</p>\n",
       "</div>"
      ],
      "text/plain": [
       "        timestamp  ball_x  ball_y  ball_z ball_status ball_posession  \\\n",
       "0         1107712    0.09    0.56    0.05       alive           away   \n",
       "1         1107713    0.11    0.55    0.05       alive           away   \n",
       "2         1107714    0.53    0.51    0.09       alive           away   \n",
       "3         1107715    0.96    0.47    0.14       alive           away   \n",
       "4         1107716    1.38    0.43    0.18       alive           away   \n",
       "...           ...     ...     ...     ...         ...            ...   \n",
       "161708    1269420   49.97   18.84    0.10       alive           away   \n",
       "161709    1269421   50.39   18.75    0.17       alive           away   \n",
       "161710    1269422   50.79   18.65    0.22       alive           away   \n",
       "161711    1269423   51.20   18.55    0.24       alive           away   \n",
       "161712    1269424   51.59   18.45    0.26        dead           away   \n",
       "\n",
       "        away_8_x  away_8_y  away_19_x  away_19_y  ...  away_31_y  home_17_x  \\\n",
       "0           9.24     -5.90       6.08      25.02  ...        NaN        NaN   \n",
       "1           9.23     -5.88       6.08      25.04  ...        NaN        NaN   \n",
       "2           9.23     -5.87       6.07      25.06  ...        NaN        NaN   \n",
       "3           9.22     -5.85       6.07      25.08  ...        NaN        NaN   \n",
       "4           9.22     -5.83       6.05      25.09  ...        NaN        NaN   \n",
       "...          ...       ...        ...        ...  ...        ...        ...   \n",
       "161708       NaN       NaN        NaN        NaN  ...       6.60      31.79   \n",
       "161709       NaN       NaN        NaN        NaN  ...       6.59      31.81   \n",
       "161710       NaN       NaN        NaN        NaN  ...       6.58      31.82   \n",
       "161711       NaN       NaN        NaN        NaN  ...       6.57      31.83   \n",
       "161712       NaN       NaN        NaN        NaN  ...       6.57      31.84   \n",
       "\n",
       "        home_17_y  away_5_x  away_5_y  away_2_x  away_2_y  home_10_x  \\\n",
       "0             NaN       NaN       NaN       NaN       NaN        NaN   \n",
       "1             NaN       NaN       NaN       NaN       NaN        NaN   \n",
       "2             NaN       NaN       NaN       NaN       NaN        NaN   \n",
       "3             NaN       NaN       NaN       NaN       NaN        NaN   \n",
       "4             NaN       NaN       NaN       NaN       NaN        NaN   \n",
       "...           ...       ...       ...       ...       ...        ...   \n",
       "161708      14.95     38.78      4.10     17.60      2.18      25.64   \n",
       "161709      14.99     38.85      4.05     17.63      2.23      25.68   \n",
       "161710      15.02     38.94      4.00     17.66      2.28      25.70   \n",
       "161711      15.06     39.03      3.94     17.71      2.33      25.73   \n",
       "161712      15.09     39.11      3.90     17.74      2.37      25.77   \n",
       "\n",
       "        home_10_y  matchtime_td  \n",
       "0             NaN         00:00  \n",
       "1             NaN         00:00  \n",
       "2             NaN         00:00  \n",
       "3             NaN         00:00  \n",
       "4             NaN         00:00  \n",
       "...           ...           ...  \n",
       "161708       7.81    90:00+0:06  \n",
       "161709       7.84    90:00+0:06  \n",
       "161710       7.87    90:00+0:06  \n",
       "161711       7.89    90:00+0:06  \n",
       "161712       7.92    90:00+0:07  \n",
       "\n",
       "[161713 rows x 63 columns]"
      ]
     },
     "execution_count": 3,
     "metadata": {},
     "output_type": "execute_result"
    }
   ],
   "source": [
    "match.tracking_data"
   ]
  },
  {
   "cell_type": "code",
   "execution_count": 4,
   "metadata": {},
   "outputs": [
    {
     "data": {
      "text/html": [
       "<div>\n",
       "<style scoped>\n",
       "    .dataframe tbody tr th:only-of-type {\n",
       "        vertical-align: middle;\n",
       "    }\n",
       "\n",
       "    .dataframe tbody tr th {\n",
       "        vertical-align: top;\n",
       "    }\n",
       "\n",
       "    .dataframe thead th {\n",
       "        text-align: right;\n",
       "    }\n",
       "</style>\n",
       "<table border=\"1\" class=\"dataframe\">\n",
       "  <thead>\n",
       "    <tr style=\"text-align: right;\">\n",
       "      <th></th>\n",
       "      <th>event_id</th>\n",
       "      <th>type_id</th>\n",
       "      <th>event</th>\n",
       "      <th>period_id</th>\n",
       "      <th>minutes</th>\n",
       "      <th>seconds</th>\n",
       "      <th>player_id</th>\n",
       "      <th>team_id</th>\n",
       "      <th>outcome</th>\n",
       "      <th>start_x</th>\n",
       "      <th>start_y</th>\n",
       "      <th>datetime</th>\n",
       "      <th>player_name</th>\n",
       "    </tr>\n",
       "  </thead>\n",
       "  <tbody>\n",
       "    <tr>\n",
       "      <th>0</th>\n",
       "      <td>2499582091</td>\n",
       "      <td>34</td>\n",
       "      <td>team set up</td>\n",
       "      <td>16</td>\n",
       "      <td>0</td>\n",
       "      <td>0</td>\n",
       "      <td>NaN</td>\n",
       "      <td>318</td>\n",
       "      <td>1</td>\n",
       "      <td>-52.6500</td>\n",
       "      <td>-34.1000</td>\n",
       "      <td>2023-01-22 10:24:38.508</td>\n",
       "      <td>NaN</td>\n",
       "    </tr>\n",
       "    <tr>\n",
       "      <th>1</th>\n",
       "      <td>2499582269</td>\n",
       "      <td>34</td>\n",
       "      <td>team set up</td>\n",
       "      <td>16</td>\n",
       "      <td>0</td>\n",
       "      <td>0</td>\n",
       "      <td>NaN</td>\n",
       "      <td>425</td>\n",
       "      <td>1</td>\n",
       "      <td>52.6500</td>\n",
       "      <td>34.1000</td>\n",
       "      <td>2023-01-22 10:28:32.117</td>\n",
       "      <td>NaN</td>\n",
       "    </tr>\n",
       "    <tr>\n",
       "      <th>2</th>\n",
       "      <td>2499594199</td>\n",
       "      <td>32</td>\n",
       "      <td>start</td>\n",
       "      <td>1</td>\n",
       "      <td>0</td>\n",
       "      <td>0</td>\n",
       "      <td>NaN</td>\n",
       "      <td>318</td>\n",
       "      <td>1</td>\n",
       "      <td>-52.6500</td>\n",
       "      <td>-34.1000</td>\n",
       "      <td>2023-01-22 11:18:32.152</td>\n",
       "      <td>NaN</td>\n",
       "    </tr>\n",
       "    <tr>\n",
       "      <th>3</th>\n",
       "      <td>2499594195</td>\n",
       "      <td>32</td>\n",
       "      <td>start</td>\n",
       "      <td>1</td>\n",
       "      <td>0</td>\n",
       "      <td>0</td>\n",
       "      <td>NaN</td>\n",
       "      <td>425</td>\n",
       "      <td>1</td>\n",
       "      <td>52.6500</td>\n",
       "      <td>34.1000</td>\n",
       "      <td>2023-01-22 11:18:32.152</td>\n",
       "      <td>NaN</td>\n",
       "    </tr>\n",
       "    <tr>\n",
       "      <th>4</th>\n",
       "      <td>2499594225</td>\n",
       "      <td>1</td>\n",
       "      <td>pass</td>\n",
       "      <td>1</td>\n",
       "      <td>0</td>\n",
       "      <td>1</td>\n",
       "      <td>439742.0</td>\n",
       "      <td>425</td>\n",
       "      <td>1</td>\n",
       "      <td>0.3159</td>\n",
       "      <td>-0.0682</td>\n",
       "      <td>2023-01-22 11:18:33.637</td>\n",
       "      <td>Ricardo Pepi</td>\n",
       "    </tr>\n",
       "    <tr>\n",
       "      <th>...</th>\n",
       "      <td>...</td>\n",
       "      <td>...</td>\n",
       "      <td>...</td>\n",
       "      <td>...</td>\n",
       "      <td>...</td>\n",
       "      <td>...</td>\n",
       "      <td>...</td>\n",
       "      <td>...</td>\n",
       "      <td>...</td>\n",
       "      <td>...</td>\n",
       "      <td>...</td>\n",
       "      <td>...</td>\n",
       "      <td>...</td>\n",
       "    </tr>\n",
       "    <tr>\n",
       "      <th>1758</th>\n",
       "      <td>2499639427</td>\n",
       "      <td>30</td>\n",
       "      <td>end</td>\n",
       "      <td>2</td>\n",
       "      <td>93</td>\n",
       "      <td>45</td>\n",
       "      <td>NaN</td>\n",
       "      <td>318</td>\n",
       "      <td>1</td>\n",
       "      <td>-52.6500</td>\n",
       "      <td>-34.1000</td>\n",
       "      <td>2023-01-22 13:09:58.690</td>\n",
       "      <td>NaN</td>\n",
       "    </tr>\n",
       "    <tr>\n",
       "      <th>1759</th>\n",
       "      <td>2499639571</td>\n",
       "      <td>30</td>\n",
       "      <td>end</td>\n",
       "      <td>14</td>\n",
       "      <td>0</td>\n",
       "      <td>0</td>\n",
       "      <td>NaN</td>\n",
       "      <td>425</td>\n",
       "      <td>1</td>\n",
       "      <td>52.6500</td>\n",
       "      <td>34.1000</td>\n",
       "      <td>2023-01-22 13:10:22.436</td>\n",
       "      <td>NaN</td>\n",
       "    </tr>\n",
       "    <tr>\n",
       "      <th>1760</th>\n",
       "      <td>2499639573</td>\n",
       "      <td>37</td>\n",
       "      <td>collection end</td>\n",
       "      <td>14</td>\n",
       "      <td>0</td>\n",
       "      <td>0</td>\n",
       "      <td>NaN</td>\n",
       "      <td>425</td>\n",
       "      <td>1</td>\n",
       "      <td>52.6500</td>\n",
       "      <td>34.1000</td>\n",
       "      <td>2023-01-22 13:10:22.471</td>\n",
       "      <td>NaN</td>\n",
       "    </tr>\n",
       "    <tr>\n",
       "      <th>1761</th>\n",
       "      <td>2499639617</td>\n",
       "      <td>30</td>\n",
       "      <td>end</td>\n",
       "      <td>14</td>\n",
       "      <td>0</td>\n",
       "      <td>0</td>\n",
       "      <td>NaN</td>\n",
       "      <td>318</td>\n",
       "      <td>1</td>\n",
       "      <td>-52.6500</td>\n",
       "      <td>-34.1000</td>\n",
       "      <td>2023-01-22 13:10:28.105</td>\n",
       "      <td>NaN</td>\n",
       "    </tr>\n",
       "    <tr>\n",
       "      <th>1762</th>\n",
       "      <td>2499639633</td>\n",
       "      <td>37</td>\n",
       "      <td>collection end</td>\n",
       "      <td>14</td>\n",
       "      <td>0</td>\n",
       "      <td>0</td>\n",
       "      <td>NaN</td>\n",
       "      <td>318</td>\n",
       "      <td>1</td>\n",
       "      <td>-52.6500</td>\n",
       "      <td>-34.1000</td>\n",
       "      <td>2023-01-22 13:10:28.140</td>\n",
       "      <td>NaN</td>\n",
       "    </tr>\n",
       "  </tbody>\n",
       "</table>\n",
       "<p>1763 rows × 13 columns</p>\n",
       "</div>"
      ],
      "text/plain": [
       "        event_id  type_id           event  period_id  minutes  seconds  \\\n",
       "0     2499582091       34     team set up         16        0        0   \n",
       "1     2499582269       34     team set up         16        0        0   \n",
       "2     2499594199       32           start          1        0        0   \n",
       "3     2499594195       32           start          1        0        0   \n",
       "4     2499594225        1            pass          1        0        1   \n",
       "...          ...      ...             ...        ...      ...      ...   \n",
       "1758  2499639427       30             end          2       93       45   \n",
       "1759  2499639571       30             end         14        0        0   \n",
       "1760  2499639573       37  collection end         14        0        0   \n",
       "1761  2499639617       30             end         14        0        0   \n",
       "1762  2499639633       37  collection end         14        0        0   \n",
       "\n",
       "      player_id  team_id  outcome  start_x  start_y                datetime  \\\n",
       "0           NaN      318        1 -52.6500 -34.1000 2023-01-22 10:24:38.508   \n",
       "1           NaN      425        1  52.6500  34.1000 2023-01-22 10:28:32.117   \n",
       "2           NaN      318        1 -52.6500 -34.1000 2023-01-22 11:18:32.152   \n",
       "3           NaN      425        1  52.6500  34.1000 2023-01-22 11:18:32.152   \n",
       "4      439742.0      425        1   0.3159  -0.0682 2023-01-22 11:18:33.637   \n",
       "...         ...      ...      ...      ...      ...                     ...   \n",
       "1758        NaN      318        1 -52.6500 -34.1000 2023-01-22 13:09:58.690   \n",
       "1759        NaN      425        1  52.6500  34.1000 2023-01-22 13:10:22.436   \n",
       "1760        NaN      425        1  52.6500  34.1000 2023-01-22 13:10:22.471   \n",
       "1761        NaN      318        1 -52.6500 -34.1000 2023-01-22 13:10:28.105   \n",
       "1762        NaN      318        1 -52.6500 -34.1000 2023-01-22 13:10:28.140   \n",
       "\n",
       "       player_name  \n",
       "0              NaN  \n",
       "1              NaN  \n",
       "2              NaN  \n",
       "3              NaN  \n",
       "4     Ricardo Pepi  \n",
       "...            ...  \n",
       "1758           NaN  \n",
       "1759           NaN  \n",
       "1760           NaN  \n",
       "1761           NaN  \n",
       "1762           NaN  \n",
       "\n",
       "[1763 rows x 13 columns]"
      ]
     },
     "execution_count": 4,
     "metadata": {},
     "output_type": "execute_result"
    }
   ],
   "source": [
    "match.event_data"
   ]
  },
  {
   "cell_type": "code",
   "execution_count": 5,
   "metadata": {},
   "outputs": [
    {
     "data": {
      "text/html": [
       "<div>\n",
       "<style scoped>\n",
       "    .dataframe tbody tr th:only-of-type {\n",
       "        vertical-align: middle;\n",
       "    }\n",
       "\n",
       "    .dataframe tbody tr th {\n",
       "        vertical-align: top;\n",
       "    }\n",
       "\n",
       "    .dataframe thead th {\n",
       "        text-align: right;\n",
       "    }\n",
       "</style>\n",
       "<table border=\"1\" class=\"dataframe\">\n",
       "  <thead>\n",
       "    <tr style=\"text-align: right;\">\n",
       "      <th></th>\n",
       "      <th>position</th>\n",
       "      <th>starter</th>\n",
       "    </tr>\n",
       "  </thead>\n",
       "  <tbody>\n",
       "    <tr>\n",
       "      <th>0</th>\n",
       "      <td>goalkeeper</td>\n",
       "      <td>True</td>\n",
       "    </tr>\n",
       "    <tr>\n",
       "      <th>1</th>\n",
       "      <td>defender</td>\n",
       "      <td>True</td>\n",
       "    </tr>\n",
       "    <tr>\n",
       "      <th>2</th>\n",
       "      <td>defender</td>\n",
       "      <td>True</td>\n",
       "    </tr>\n",
       "    <tr>\n",
       "      <th>3</th>\n",
       "      <td>defender</td>\n",
       "      <td>True</td>\n",
       "    </tr>\n",
       "    <tr>\n",
       "      <th>4</th>\n",
       "      <td>defender</td>\n",
       "      <td>True</td>\n",
       "    </tr>\n",
       "    <tr>\n",
       "      <th>5</th>\n",
       "      <td>midfielder</td>\n",
       "      <td>True</td>\n",
       "    </tr>\n",
       "    <tr>\n",
       "      <th>6</th>\n",
       "      <td>midfielder</td>\n",
       "      <td>True</td>\n",
       "    </tr>\n",
       "    <tr>\n",
       "      <th>7</th>\n",
       "      <td>midfielder</td>\n",
       "      <td>True</td>\n",
       "    </tr>\n",
       "    <tr>\n",
       "      <th>8</th>\n",
       "      <td>midfielder</td>\n",
       "      <td>True</td>\n",
       "    </tr>\n",
       "    <tr>\n",
       "      <th>9</th>\n",
       "      <td>midfielder</td>\n",
       "      <td>True</td>\n",
       "    </tr>\n",
       "    <tr>\n",
       "      <th>10</th>\n",
       "      <td>striker</td>\n",
       "      <td>True</td>\n",
       "    </tr>\n",
       "    <tr>\n",
       "      <th>11</th>\n",
       "      <td>defender</td>\n",
       "      <td>False</td>\n",
       "    </tr>\n",
       "    <tr>\n",
       "      <th>12</th>\n",
       "      <td>midfielder</td>\n",
       "      <td>False</td>\n",
       "    </tr>\n",
       "    <tr>\n",
       "      <th>13</th>\n",
       "      <td>goalkeeper</td>\n",
       "      <td>False</td>\n",
       "    </tr>\n",
       "    <tr>\n",
       "      <th>14</th>\n",
       "      <td>goalkeeper</td>\n",
       "      <td>False</td>\n",
       "    </tr>\n",
       "    <tr>\n",
       "      <th>15</th>\n",
       "      <td>defender</td>\n",
       "      <td>False</td>\n",
       "    </tr>\n",
       "    <tr>\n",
       "      <th>16</th>\n",
       "      <td>midfielder</td>\n",
       "      <td>False</td>\n",
       "    </tr>\n",
       "    <tr>\n",
       "      <th>17</th>\n",
       "      <td>defender</td>\n",
       "      <td>False</td>\n",
       "    </tr>\n",
       "    <tr>\n",
       "      <th>18</th>\n",
       "      <td>forward</td>\n",
       "      <td>False</td>\n",
       "    </tr>\n",
       "    <tr>\n",
       "      <th>19</th>\n",
       "      <td>forward</td>\n",
       "      <td>False</td>\n",
       "    </tr>\n",
       "    <tr>\n",
       "      <th>20</th>\n",
       "      <td>midfielder</td>\n",
       "      <td>False</td>\n",
       "    </tr>\n",
       "  </tbody>\n",
       "</table>\n",
       "</div>"
      ],
      "text/plain": [
       "      position  starter\n",
       "0   goalkeeper     True\n",
       "1     defender     True\n",
       "2     defender     True\n",
       "3     defender     True\n",
       "4     defender     True\n",
       "5   midfielder     True\n",
       "6   midfielder     True\n",
       "7   midfielder     True\n",
       "8   midfielder     True\n",
       "9   midfielder     True\n",
       "10     striker     True\n",
       "11    defender    False\n",
       "12  midfielder    False\n",
       "13  goalkeeper    False\n",
       "14  goalkeeper    False\n",
       "15    defender    False\n",
       "16  midfielder    False\n",
       "17    defender    False\n",
       "18     forward    False\n",
       "19     forward    False\n",
       "20  midfielder    False"
      ]
     },
     "execution_count": 5,
     "metadata": {},
     "output_type": "execute_result"
    }
   ],
   "source": [
    "match.home_players[[\"position\", \"starter\"]]"
   ]
  },
  {
   "cell_type": "markdown",
   "metadata": {},
   "source": [
    "# Save Match Clip"
   ]
  },
  {
   "cell_type": "code",
   "execution_count": 6,
   "metadata": {},
   "outputs": [
    {
     "name": "stdout",
     "output_type": "stream",
     "text": [
      "Making match clip...\n"
     ]
    },
    {
     "name": "stderr",
     "output_type": "stream",
     "text": [
      "100%|███████████████████████████████████████████████████████████████████████████████████████████████████████████████| 101/101 [00:01<00:00, 57.10it/s]\n"
     ]
    }
   ],
   "source": [
    "from databallpy.visualize import save_match_clip\n",
    "\n",
    "match.home_team_name = \"Team One\"\n",
    "match.away_team_name = \"Team Two\"\n",
    "\n",
    "# saving match clip from the index 0 to 100 (first 4 seconds of the match).\n",
    "save_match_clip(match, 0, 100, save_folder=\"data\", title=\"example\")"
   ]
  },
  {
   "cell_type": "code",
   "execution_count": null,
   "metadata": {},
   "outputs": [],
   "source": []
  }
 ],
 "metadata": {
  "kernelspec": {
   "display_name": "Python 3 (ipykernel)",
   "language": "python",
   "name": "python3"
  },
  "language_info": {
   "codemirror_mode": {
    "name": "ipython",
    "version": 3
   },
   "file_extension": ".py",
   "mimetype": "text/x-python",
   "name": "python",
   "nbconvert_exporter": "python",
   "pygments_lexer": "ipython3",
   "version": "3.11.1"
  },
  "vscode": {
   "interpreter": {
    "hash": "aee8b7b246df8f9039afb4144a1f6fd8d2ca17a180786b69acc140d282b71a49"
   }
  }
 },
 "nbformat": 4,
 "nbformat_minor": 4
}<|MERGE_RESOLUTION|>--- conflicted
+++ resolved
@@ -26,7 +26,6 @@
    "metadata": {},
    "outputs": [
     {
-<<<<<<< HEAD
      "data": {
       "text/plain": [
        "'0.1.1'"
@@ -48,8 +47,7 @@
    "metadata": {},
    "outputs": [
     {
-=======
->>>>>>> bae80086
+
      "name": "stdout",
      "output_type": "stream",
      "text": [
