# Changelog

## v0.0.1 (24/01/2023)

- First release of `databallpy`!

## v0.1.0 (10/02/2023)

- First version of `databallpy` with utilities! You can now read in data from tracab and opta and create short videos of the tracking data!

## v0.1.1 (10/02/2023)

- Hot fix to make documentation visible.

## v0.2.0 (10/03/2023)

- Added parser for Metrica, including an open dataset
- Added functionality to synchronize tracking and event data
- Added functionality to plot events
- Fixed bug, now both tracking and event data are normalized in direction
- Fixed unexpected behaviour, all date related objects are now datetime objects

## V0.3.0 (02/06/2023)

- Added way to save Match objects, and to load saved Match objects
- Fixed bug in opta event data, own goals are now parsed as seperate event type
- Added parser for Inmotio tracking data
- Added parser for Instat event data
- Added quality checks for the data, raises warning if quality is not good enough

## V0.4.0 (21/09/2023)

- Added databallpy_events to get a unified type of event data
- Added individual player possessions (Adrienko et al., 2016)
- Added pressure feature (Herrold et al., 2022)
- Added differentiate features with filters
- Optimized loading in tracab tracking data
- In quality checks, fixed some minor bugs.

## V0.4.1 (10/10/2023)

- Fixed bugs with reading in tracab data in special cases
- Fixed bus with reading in opta data in special cases
- Added tracking data passes features
- Added tracking data shot features
- optimized performance of processing data

## V0.4.2 (27/10/2023)

- fixed bug in get_valid_gains (player possessions)
- Changed 'period' to 'period_id' in all tracking and event dataframes
- Solved bug with reading in timestamps for Opta
- Made get_opponents_in_passing_lane more robust.
- Made function to automatically check if the proposed start and end frames are reliable, adjusts it if this is not the case
- Fixed bug in normalize_playing_direction
- Added an offset to the alignment in datetimes between tracking and event data
- Added extra sanity checks for the ball status of the tracking data
- Set "smart" as default for synchronising the tracking and event data
- Added check if datetime of tracking and event data are not close enough
- Added extra tests for the code
- Added extra metadata to the Match object on which periods the player positions were normalized

## V0.4.3 (15/1/2024)

- Added simple expected goals (xG) model
- Added anonimisation function
- Added pitch control model
- Fixed minor bugs
- Added logging possibilities
- Refactor of file structure and folder naming

## V0.5.0 (30/07/2024)

- Added event data parser for SciSports
- Added expected threat model from Karun Singh to on ball events
- Add function to add which team has ball possession based on the synchronised event data.
- Solved encoding bug for Windows
- Added function to obtain acceleration
- Improved standardization and performance of synchronisation
- Made save match clip more robust
- Added function to calculate covered distances in different velocity and acceleration zones
- Updated the documentation

## V0.5.1 (10/10/2024)

- Added support for numpy 2.x
- Fixed bug in calculating covered distances when no accelerations are present
- Fixed bug in rare cases where _filter_data does not work as expected and returns errors
- Fixed bug in match.add_tracking_data_features_to_shots, did not update properly after last release


## V0.5.2 (15/11/2024)

- Added `match.get_column_ids` with filters for team, player positions and minimal minutes played filters.
- Added parser for DFL/Sportec Solutions event data
- Added parser for Tracab xml format, used by DFL and Sportec solutions
- Added integration for open data from DFL (open sourced by Bassek et al.)
<<<<<<< HEAD
- Added support for Python 3.13
=======
>>>>>>> b9c3a252

### Breaking changes
- From now on, `match.home_players_column_ids()` and `match.away_players_column_ids()` are depreciated and will be removed in V0.7.0. Please use `match.get_column_ids()` in future version.
- `get_open_match()` will now, by default, load in match `J03WMX` (1. FC Köln vs. FC Bayern München) instead of the anonimysed match from Metrica. To load in the metrica match, please parse `provider="metrica"` in the key word arguments.


## V0.5.3 (10/12/2024)

- Added StatsBomb event data as provider (by [DaanGro](https://github.com/DaanGro))
- Added json parser for tracab metadata (by [jan-swiatek](https://github.com/jan-swiatek))
- Made last batch from smart batches in synchronisation last longer to include all events
- Fixed bug in parsing tracab xml data
<<<<<<< HEAD
- Fixed bug in combining players info from tracking and event metadata

## V0.5.4 (19/03/2025)

- Support for Python 3.13
- Added event id of StatsBomb in event data (by [jan-swiatek](https://github.com/jan-swiatek))
- Fixed bug in sportec tracking data parser.
=======
- Fixed bug in combining players info from tracking and event metadata
>>>>>>> b9c3a252
<|MERGE_RESOLUTION|>--- conflicted
+++ resolved
@@ -95,10 +95,6 @@
 - Added parser for DFL/Sportec Solutions event data
 - Added parser for Tracab xml format, used by DFL and Sportec solutions
 - Added integration for open data from DFL (open sourced by Bassek et al.)
-<<<<<<< HEAD
-- Added support for Python 3.13
-=======
->>>>>>> b9c3a252
 
 ### Breaking changes
 - From now on, `match.home_players_column_ids()` and `match.away_players_column_ids()` are depreciated and will be removed in V0.7.0. Please use `match.get_column_ids()` in future version.
@@ -111,14 +107,10 @@
 - Added json parser for tracab metadata (by [jan-swiatek](https://github.com/jan-swiatek))
 - Made last batch from smart batches in synchronisation last longer to include all events
 - Fixed bug in parsing tracab xml data
-<<<<<<< HEAD
 - Fixed bug in combining players info from tracking and event metadata
 
 ## V0.5.4 (19/03/2025)
 
 - Support for Python 3.13
 - Added event id of StatsBomb in event data (by [jan-swiatek](https://github.com/jan-swiatek))
-- Fixed bug in sportec tracking data parser.
-=======
-- Fixed bug in combining players info from tracking and event metadata
->>>>>>> b9c3a252
+- Fixed bug in sportec tracking data parser.